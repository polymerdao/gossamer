on: [pull_request]
name: unit-tests
env:
  GO111MODULE: on

jobs:
  unit-tests:
    strategy:
      matrix:
<<<<<<< HEAD
        go-version: [1.17.x]
        platform: [macos-latest, ubuntu-latest]
=======
        go-version: [1.15.x]
        platform: [ubuntu-latest]
>>>>>>> 45772bff
    runs-on: ${{ matrix.platform }}
    steps:
      - id: go-cache-paths
        run: |
          echo "::set-output name=go-build::$(go env GOCACHE)"
          echo "::set-output name=go-mod::$(go env GOMODCACHE)"
      
      - uses: actions/setup-go@v2
        with:
          go-version: ${{ matrix.go-version }}
      - uses: actions/checkout@v2

      # cache go build cache
      - name: Cache go modules
        uses: actions/cache@v2
        with:
          path: ${{ steps.go-cache-paths.outputs.go-build }}
          key: ${{ runner.os }}-go-build-${{ hashFiles('**/go.sum') }}
          restore-keys: ${{ runner.os }}-go-build

      # cache go mod cache
      - name: Cache go modules
        uses: actions/cache@v2
        with:
          path: ${{ steps.go-cache-paths.outputs.go-mod }}
          key: ${{ runner.os }}-go-mod-${{ hashFiles('**/go.sum') }}
          restore-keys: ${{ runner.os }}-go-mod

      - name: Install Subkey
        run: |
          if [ "$RUNNER_OS" == "Linux" ]; then
            wget -P $HOME/.local/bin/ https://chainbridge.ams3.digitaloceanspaces.com/subkey-v2.0.0
            mv $HOME/.local/bin/subkey-v2.0.0 $HOME/.local/bin/subkey
          elif [ "$RUNNER_OS" == "macOS" ]; then
            wget -P $HOME/.local/bin/ https://chainbridge.ams3.digitaloceanspaces.com/subkey-v2.0.0-macos
            mv $HOME/.local/bin/subkey-v2.0.0-macos $HOME/.local/bin/subkey
          else
            echo "Subkey for $RUNNER_OS is not supported"
            exit 1
          fi

          chmod +x $HOME/.local/bin/subkey
          echo "$HOME/.local/bin" >> $GITHUB_PATH

      - name: Run unit tests
        run: go test -short ./... -timeout=30m

      - name: Test State - Race
        run: make test-state-race

      - name: Run build
        run: make build<|MERGE_RESOLUTION|>--- conflicted
+++ resolved
@@ -7,13 +7,8 @@
   unit-tests:
     strategy:
       matrix:
-<<<<<<< HEAD
         go-version: [1.17.x]
-        platform: [macos-latest, ubuntu-latest]
-=======
-        go-version: [1.15.x]
         platform: [ubuntu-latest]
->>>>>>> 45772bff
     runs-on: ${{ matrix.platform }}
     steps:
       - id: go-cache-paths
