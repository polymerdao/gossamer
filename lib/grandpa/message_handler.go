// Copyright 2020 ChainSafe Systems (ON) Corp.
// This file is part of gossamer.
//
// The gossamer library is free software: you can redistribute it and/or modify
// it under the terms of the GNU Lesser General Public License as published by
// the Free Software Foundation, either version 3 of the License, or
// (at your option) any later version.
//
// The gossamer library is distributed in the hope that it will be useful,
// but WITHOUT ANY WARRANTY; without even the implied warranty of
// MERCHANTABILITY or FITNESS FOR A PARTICULAR PURPOSE. See the
// GNU Lesser General Public License for more details.
//
// You should have received a copy of the GNU Lesser General Public License
// along with the gossamer library. If not, see <http://www.gnu.org/licenses/>.

package grandpa

import (
	"bytes"
	"fmt"
	"math/big"

	"github.com/ChainSafe/gossamer/dot/network"
	"github.com/ChainSafe/gossamer/dot/types"
	"github.com/ChainSafe/gossamer/lib/crypto/ed25519"
	"github.com/ChainSafe/gossamer/lib/scale"

	"github.com/libp2p/go-libp2p-core/peer"
)

// MessageHandler handles GRANDPA consensus messages
type MessageHandler struct {
	grandpa    *Service
	blockState BlockState
	catchUp    *catchUp
}

// NewMessageHandler returns a new MessageHandler
func NewMessageHandler(grandpa *Service, blockState BlockState) *MessageHandler {
	return &MessageHandler{
		grandpa:    grandpa,
		blockState: blockState,
		catchUp:    newCatchUp(grandpa.authority, grandpa, grandpa.network),
	}
}

// HandleMessage handles a GRANDPA consensus message
// if it is a CommitMessage, it updates the BlockState
// if it is a VoteMessage, it sends it to the GRANDPA service
func (h *MessageHandler) handleMessage(from peer.ID, m GrandpaMessage) (network.NotificationsMessage, error) {
	logger.Trace("handling grandpa message", "msg", m)

	switch m.Type() {
	case voteType:
		vm, ok := m.(*VoteMessage)
		if h.grandpa != nil && ok {
			// send vote message to grandpa service
			h.grandpa.in <- &networkVoteMessage{
				from: from,
				msg:  vm,
			}
		}
		return nil, nil
	case commitType:
		if fm, ok := m.(*CommitMessage); ok {
			return h.handleCommitMessage(fm)
		}
	case neighbourType:
		nm, ok := m.(*NeighbourMessage)
		if !ok {
			return nil, nil
		}

		return nil, h.handleNeighbourMessage(from, nm)
	case catchUpRequestType:
		if r, ok := m.(*catchUpRequest); ok {
			return h.handleCatchUpRequest(r)
		}
	case catchUpResponseType:
		if r, ok := m.(*catchUpResponse); ok {
			return nil, h.catchUp.handleCatchUpResponse(r)
		}
	default:
		return nil, ErrInvalidMessageType
	}

	return nil, nil
}

func (h *MessageHandler) handleNeighbourMessage(from peer.ID, msg *NeighbourMessage) error {
	currFinalized, err := h.blockState.GetFinalisedHeader(0, 0)
	if err != nil {
		return err
	}

	// ignore neighbour messages where our best finalised number is greater than theirs
	if uint32(currFinalized.Number.Int64()) >= msg.Number {
		return nil
	}

	// TODO; determine if there is some reason we don't receive justifications in responses near the head (usually),
	// and remove the following code if it's fixed.
	head, err := h.blockState.BestBlockNumber()
	if err != nil {
		return err
	}

	// ignore neighbour messages that are above our head
	if int64(msg.Number) > head.Int64() {
		return nil
	}

	logger.Debug("got neighbour message", "number", msg.Number, "set id", msg.SetID, "round", msg.Round)
	h.catchUp.addNeighbourMessage(from, msg)
	h.grandpa.network.SendJustificationRequest(from, msg.Number)
<<<<<<< HEAD

	// if the peer reports a higher set ID, or the same set ID but a higher round,
	// we have fallen behind and need to initiate catch-up.
	if msg.SetID >= h.grandpa.state.setID || (msg.SetID == h.grandpa.state.setID && msg.Round >= h.grandpa.state.round+2) {
		err = h.catchUp.doCatchUp(from, msg.SetID, msg.Round)
		if err != nil {
			logger.Debug("failed to do catch up", "error", err)
		}
	}

	// don't finalise too close to head, until we add justification request + verification functionality.
	// this prevents us from marking the wrong block as final and getting stuck on the wrong chain
	if uint32(head.Int64())-4 < msg.Number {
		return nil
	}

	// TODO: instead of assuming the finalised hash is the one we currently know about,
	// request the justification from the network before setting it as finalised.
	hash, err := h.grandpa.blockState.GetHashByNumber(big.NewInt(int64(msg.Number)))
	if err != nil {
		return err
	}

	if err = h.grandpa.blockState.SetFinalizedHash(hash, msg.Round, msg.SetID); err != nil {
		return err
	}

	if err = h.grandpa.blockState.SetFinalizedHash(hash, 0, 0); err != nil {
		return err
	}

	logger.Info("🔨 finalised block", "number", msg.Number, "hash", hash)
=======
>>>>>>> e1338846
	return nil
}

func (h *MessageHandler) handleCommitMessage(msg *CommitMessage) (*ConsensusMessage, error) {
	logger.Debug("received finalisation message", "msg", msg)

	if has, _ := h.blockState.HasFinalisedBlock(msg.Round, h.grandpa.state.setID); has {
		return nil, nil
	}

	// check justification here
	if err := h.verifyCommitMessageJustification(msg); err != nil {
		return nil, err
	}

	// set finalised head for round in db
	if err := h.blockState.SetFinalisedHash(msg.Vote.Hash, msg.Round, h.grandpa.state.setID); err != nil {
		return nil, err
	}

	pcs, err := compactToJustification(msg.Precommits, msg.AuthData)
	if err != nil {
		return nil, err
	}

	if err = h.grandpa.grandpaState.SetPrecommits(msg.Round, msg.SetID, pcs); err != nil {
		return nil, err
	}

	if msg.Round >= h.grandpa.state.round {
		// set latest finalised head in db
		err = h.blockState.SetFinalisedHash(msg.Vote.Hash, 0, 0)
		if err != nil {
			return nil, err
		}
	}

	// check if msg has same setID but is 2 or more rounds ahead of us, if so, return catch-up request to send
	if msg.Round > h.grandpa.state.round+1 && !h.grandpa.paused.Load().(bool) { // TODO: CommitMessage does not have setID, confirm this is correct
		h.grandpa.paused.Store(true)
		h.grandpa.state.round = msg.Round + 1
		req := newCatchUpRequest(msg.Round, h.grandpa.state.setID)
		logger.Debug("sending catch-up request; paused service", "round", msg.Round)
		return req.ToConsensusMessage()
	}

	return nil, nil
}

func (h *MessageHandler) handleCatchUpRequest(msg *catchUpRequest) (*ConsensusMessage, error) {
	if !h.grandpa.authority {
		return nil, nil
	}

	logger.Debug("received catch up request", "round", msg.Round, "setID", msg.SetID)

	if msg.SetID != h.grandpa.state.setID {
		return nil, ErrSetIDMismatch
	}

	if msg.Round >= h.grandpa.state.round {
		return nil, ErrInvalidCatchUpRound
	}

	resp, err := h.grandpa.newCatchUpResponse(msg.Round, msg.SetID)
	if err != nil {
		return nil, err
	}

	logger.Debug("sending catch up response", "round", msg.Round, "setID", msg.SetID, "hash", resp.Hash)
	return resp.ToConsensusMessage()
}

<<<<<<< HEAD
// decodeMessage decodes a network-level consensus message into a GRANDPA VoteMessage or CommitMessage
func decodeMessage(msg *ConsensusMessage) (m GrandpaMessage, err error) {
	var (
		mi interface{}
		ok bool
	)

	switch msg.Data[0] {
	case voteType:
		m = &VoteMessage{}
		_, err = scale.Decode(msg.Data[1:], m)
	case commitType:
		r := &bytes.Buffer{}
		_, _ = r.Write(msg.Data[1:])
		cm := &CommitMessage{}
		err = cm.Decode(r)
		m = cm
	case neighbourType:
		mi, err = scale.Decode(msg.Data[1:], &NeighbourMessage{})
		if m, ok = mi.(*NeighbourMessage); !ok {
			return nil, ErrInvalidMessageType
		}
	case catchUpRequestType:
		mi, err = scale.Decode(msg.Data[1:], &catchUpRequest{})
		if m, ok = mi.(*catchUpRequest); !ok {
			return nil, ErrInvalidMessageType
		}
	case catchUpResponseType:
		mi, err = scale.Decode(msg.Data[1:], &catchUpResponse{})
		if m, ok = mi.(*catchUpResponse); !ok {
			return nil, ErrInvalidMessageType
		}
	default:
		return nil, ErrInvalidMessageType
	}

	if err != nil {
		return nil, err
	}

	return m, nil
=======
func (h *MessageHandler) handleCatchUpResponse(msg *catchUpResponse) error {
	if !h.grandpa.authority {
		return nil
	}

	logger.Debug("received catch up response", "round", msg.Round, "setID", msg.SetID, "hash", msg.Hash)

	// if we aren't currently expecting a catch up response, return
	if !h.grandpa.paused.Load().(bool) {
		logger.Debug("not currently paused, ignoring catch up response")
		return nil
	}

	if msg.SetID != h.grandpa.state.setID {
		return ErrSetIDMismatch
	}

	if msg.Round != h.grandpa.state.round-1 {
		return ErrInvalidCatchUpResponseRound
	}

	prevote, err := h.verifyPreVoteJustification(msg)
	if err != nil {
		return err
	}

	if err = h.verifyPreCommitJustification(msg); err != nil {
		return err
	}

	if (msg.Hash == common.Hash{}) || msg.Number == 0 {
		return ErrGHOSTlessCatchUp
	}

	if err = h.verifyCatchUpResponseCompletability(prevote, msg.Hash); err != nil {
		return err
	}

	// set prevotes and precommits in db
	if err = h.grandpa.grandpaState.SetPrevotes(msg.Round, msg.SetID, msg.PreVoteJustification); err != nil {
		return err
	}

	if err = h.grandpa.grandpaState.SetPrecommits(msg.Round, msg.SetID, msg.PreCommitJustification); err != nil {
		return err
	}

	// update state and signal to grandpa we are ready to initiate
	head, err := h.grandpa.blockState.GetHeader(msg.Hash)
	if err != nil {
		return err
	}

	h.grandpa.head = head
	h.grandpa.state.round = msg.Round
	close(h.grandpa.resumed)
	h.grandpa.resumed = make(chan struct{})
	h.grandpa.paused.Store(false)
	logger.Debug("caught up to round; unpaused service", "round", h.grandpa.state.round)
	return nil
}

// verifyCatchUpResponseCompletability verifies that the pre-commit block is a descendant of, or is, the pre-voted block
func (h *MessageHandler) verifyCatchUpResponseCompletability(prevote, precommit common.Hash) error {
	if prevote == precommit {
		return nil
	}

	// check if the current block is a descendant of prevoted block
	isDescendant, err := h.grandpa.blockState.IsDescendantOf(prevote, precommit)
	if err != nil {
		return err
	}

	if !isDescendant {
		return ErrCatchUpResponseNotCompletable
	}

	return nil
>>>>>>> e1338846
}

func (h *MessageHandler) verifyCommitMessageJustification(fm *CommitMessage) error {
	if len(fm.Precommits) != len(fm.AuthData) {
		return ErrPrecommitSignatureMismatch
	}

	count := 0
	for i, pc := range fm.Precommits {
		just := &SignedVote{
			Vote:        pc,
			Signature:   fm.AuthData[i].Signature,
			AuthorityID: fm.AuthData[i].AuthorityID,
		}

		err := verifyJustification(h.grandpa.authorities(), just, fm.Round, h.grandpa.state.setID, precommit)
		if err != nil {
			continue
		}

		isDescendant, err := h.blockState.IsDescendantOf(fm.Vote.Hash, just.Vote.Hash)
		if err != nil {
			logger.Warn("verifyCommitMessageJustification", "error", err)
		}

		if isDescendant {
			count++
		}
	}

	// confirm total # signatures >= grandpa threshold
	if uint64(count) < h.grandpa.state.threshold() {
		logger.Debug("minimum votes not met for finalisation message", "votes needed", h.grandpa.state.threshold(),
			"votes received", count)
		return ErrMinVotesNotMet
	}

	logger.Debug("validated commit message", "msg", fm)
	return nil
}

<<<<<<< HEAD
=======
func (h *MessageHandler) verifyPreVoteJustification(msg *catchUpResponse) (common.Hash, error) {
	// verify pre-vote justification, returning the pre-voted block if there is one
	votes := make(map[common.Hash]uint64)

	for _, just := range msg.PreVoteJustification {
		err := h.verifyJustification(just, msg.Round, msg.SetID, prevote)
		if err != nil {
			continue
		}

		votes[just.Vote.Hash]++
	}

	var prevote common.Hash
	for hash, count := range votes {
		if count >= h.grandpa.state.threshold() {
			prevote = hash
			break
		}
	}

	if (prevote == common.Hash{}) {
		return prevote, ErrMinVotesNotMet
	}

	return prevote, nil
}

func (h *MessageHandler) verifyPreCommitJustification(msg *catchUpResponse) error {
	// verify pre-commit justification
	count := 0
	for _, just := range msg.PreCommitJustification {
		err := h.verifyJustification(just, msg.Round, msg.SetID, precommit)
		if err != nil {
			continue
		}

		if just.Vote.Hash == msg.Hash && just.Vote.Number == msg.Number {
			count++
		}
	}

	if uint64(count) < h.grandpa.state.threshold() {
		return ErrMinVotesNotMet
	}

	return nil
}

func (h *MessageHandler) verifyJustification(just *SignedVote, round, setID uint64, stage subround) error {
	// verify signature
	msg, err := scale.Encode(&FullVote{
		Stage: stage,
		Vote:  just.Vote,
		Round: round,
		SetID: setID,
	})
	if err != nil {
		return err
	}

	pk, err := ed25519.NewPublicKey(just.AuthorityID[:])
	if err != nil {
		return err
	}

	ok, err := pk.Verify(msg, just.Signature[:])
	if err != nil {
		return err
	}

	if !ok {
		return ErrInvalidSignature
	}

	// verify authority in justification set
	authFound := false
	for _, auth := range h.grandpa.authorities() {
		justKey, err := just.AuthorityID.Encode()
		if err != nil {
			return err
		}
		if reflect.DeepEqual(auth.Key.Encode(), justKey) {
			authFound = true
			break
		}
	}
	if !authFound {
		return ErrVoterNotFound
	}
	return nil
}

>>>>>>> e1338846
// VerifyBlockJustification verifies the finality justification for a block
func (s *Service) VerifyBlockJustification(justification []byte) error {
	r := &bytes.Buffer{}
	_, _ = r.Write(justification)
	fj := new(Justification)
	err := fj.Decode(r)
	if err != nil {
		return err
	}

	setID, err := s.grandpaState.GetSetIDByBlockNumber(big.NewInt(int64(fj.Commit.Number)))
	if err != nil {
		return fmt.Errorf("cannot get set ID from block number: %w", err)
	}

	auths, err := s.grandpaState.GetAuthorities(setID)
	if err != nil {
		return fmt.Errorf("cannot get authorities for set ID: %w", err)
	}

	logger.Debug("verifying justification",
		"setID", setID,
		"round", fj.Round,
		"hash", fj.Commit.Hash,
		"number", fj.Commit.Number,
		"sig count", len(fj.Commit.Precommits),
	)

	if len(fj.Commit.Precommits) < (2 * len(auths) / 3) {
		return ErrMinVotesNotMet
	}

	for _, just := range fj.Commit.Precommits {
		if just.Vote.Hash != fj.Commit.Hash {
			return ErrJustificationHashMismatch
		}

		if just.Vote.Number != fj.Commit.Number {
			return ErrJustificationNumberMismatch
		}

		pk, err := ed25519.NewPublicKey(just.AuthorityID[:])
		if err != nil {
			return err
		}

		ok := isInAuthSet(pk, auths)
		if !ok {
			return ErrAuthorityNotInSet
		}

		// verify signature for each precommit
		msg, err := scale.Encode(&FullVote{
			Stage: precommit,
			Vote:  just.Vote,
			Round: fj.Round,
			SetID: setID,
		})
		if err != nil {
			return err
		}

		ok, err = pk.Verify(msg, just.Signature[:])
		if err != nil {
			return err
		}

		if !ok {
			return ErrInvalidSignature
		}
	}

	return nil
}

func isInAuthSet(auth *ed25519.PublicKey, set []*types.GrandpaVoter) bool {
	for _, a := range set {
		if bytes.Equal(a.Key.Encode(), auth.Encode()) {
			return true
		}
	}

	return false
}<|MERGE_RESOLUTION|>--- conflicted
+++ resolved
@@ -20,6 +20,7 @@
 	"bytes"
 	"fmt"
 	"math/big"
+	"reflect"
 
 	"github.com/ChainSafe/gossamer/dot/network"
 	"github.com/ChainSafe/gossamer/dot/types"
@@ -34,14 +35,18 @@
 	grandpa    *Service
 	blockState BlockState
 	catchUp    *catchUp
+	responseCh chan<- *catchUpResponse
 }
 
 // NewMessageHandler returns a new MessageHandler
 func NewMessageHandler(grandpa *Service, blockState BlockState) *MessageHandler {
+	responseCh := make(chan *catchUpResponse, 128)
+
 	return &MessageHandler{
 		grandpa:    grandpa,
 		blockState: blockState,
-		catchUp:    newCatchUp(grandpa.authority, grandpa, grandpa.network),
+		catchUp:    newCatchUp(grandpa.authority, grandpa, grandpa.network, responseCh),
+		responseCh: responseCh,
 	}
 }
 
@@ -79,7 +84,8 @@
 		}
 	case catchUpResponseType:
 		if r, ok := m.(*catchUpResponse); ok {
-			return nil, h.catchUp.handleCatchUpResponse(r)
+			h.catchUp.handleCatchUpResponse(r)
+			return nil, nil
 		}
 	default:
 		return nil, ErrInvalidMessageType
@@ -114,7 +120,6 @@
 	logger.Debug("got neighbour message", "number", msg.Number, "set id", msg.SetID, "round", msg.Round)
 	h.catchUp.addNeighbourMessage(from, msg)
 	h.grandpa.network.SendJustificationRequest(from, msg.Number)
-<<<<<<< HEAD
 
 	// if the peer reports a higher set ID, or the same set ID but a higher round,
 	// we have fallen behind and need to initiate catch-up.
@@ -125,30 +130,6 @@
 		}
 	}
 
-	// don't finalise too close to head, until we add justification request + verification functionality.
-	// this prevents us from marking the wrong block as final and getting stuck on the wrong chain
-	if uint32(head.Int64())-4 < msg.Number {
-		return nil
-	}
-
-	// TODO: instead of assuming the finalised hash is the one we currently know about,
-	// request the justification from the network before setting it as finalised.
-	hash, err := h.grandpa.blockState.GetHashByNumber(big.NewInt(int64(msg.Number)))
-	if err != nil {
-		return err
-	}
-
-	if err = h.grandpa.blockState.SetFinalizedHash(hash, msg.Round, msg.SetID); err != nil {
-		return err
-	}
-
-	if err = h.grandpa.blockState.SetFinalizedHash(hash, 0, 0); err != nil {
-		return err
-	}
-
-	logger.Info("🔨 finalised block", "number", msg.Number, "hash", hash)
-=======
->>>>>>> e1338846
 	return nil
 }
 
@@ -222,129 +203,13 @@
 	return resp.ToConsensusMessage()
 }
 
-<<<<<<< HEAD
-// decodeMessage decodes a network-level consensus message into a GRANDPA VoteMessage or CommitMessage
-func decodeMessage(msg *ConsensusMessage) (m GrandpaMessage, err error) {
-	var (
-		mi interface{}
-		ok bool
-	)
-
-	switch msg.Data[0] {
-	case voteType:
-		m = &VoteMessage{}
-		_, err = scale.Decode(msg.Data[1:], m)
-	case commitType:
-		r := &bytes.Buffer{}
-		_, _ = r.Write(msg.Data[1:])
-		cm := &CommitMessage{}
-		err = cm.Decode(r)
-		m = cm
-	case neighbourType:
-		mi, err = scale.Decode(msg.Data[1:], &NeighbourMessage{})
-		if m, ok = mi.(*NeighbourMessage); !ok {
-			return nil, ErrInvalidMessageType
-		}
-	case catchUpRequestType:
-		mi, err = scale.Decode(msg.Data[1:], &catchUpRequest{})
-		if m, ok = mi.(*catchUpRequest); !ok {
-			return nil, ErrInvalidMessageType
-		}
-	case catchUpResponseType:
-		mi, err = scale.Decode(msg.Data[1:], &catchUpResponse{})
-		if m, ok = mi.(*catchUpResponse); !ok {
-			return nil, ErrInvalidMessageType
-		}
-	default:
-		return nil, ErrInvalidMessageType
-	}
-
-	if err != nil {
-		return nil, err
-	}
-
-	return m, nil
-=======
-func (h *MessageHandler) handleCatchUpResponse(msg *catchUpResponse) error {
+func (h *MessageHandler) handleCatchUpResponse(msg *catchUpResponse) {
 	if !h.grandpa.authority {
-		return nil
+		return
 	}
 
 	logger.Debug("received catch up response", "round", msg.Round, "setID", msg.SetID, "hash", msg.Hash)
-
-	// if we aren't currently expecting a catch up response, return
-	if !h.grandpa.paused.Load().(bool) {
-		logger.Debug("not currently paused, ignoring catch up response")
-		return nil
-	}
-
-	if msg.SetID != h.grandpa.state.setID {
-		return ErrSetIDMismatch
-	}
-
-	if msg.Round != h.grandpa.state.round-1 {
-		return ErrInvalidCatchUpResponseRound
-	}
-
-	prevote, err := h.verifyPreVoteJustification(msg)
-	if err != nil {
-		return err
-	}
-
-	if err = h.verifyPreCommitJustification(msg); err != nil {
-		return err
-	}
-
-	if (msg.Hash == common.Hash{}) || msg.Number == 0 {
-		return ErrGHOSTlessCatchUp
-	}
-
-	if err = h.verifyCatchUpResponseCompletability(prevote, msg.Hash); err != nil {
-		return err
-	}
-
-	// set prevotes and precommits in db
-	if err = h.grandpa.grandpaState.SetPrevotes(msg.Round, msg.SetID, msg.PreVoteJustification); err != nil {
-		return err
-	}
-
-	if err = h.grandpa.grandpaState.SetPrecommits(msg.Round, msg.SetID, msg.PreCommitJustification); err != nil {
-		return err
-	}
-
-	// update state and signal to grandpa we are ready to initiate
-	head, err := h.grandpa.blockState.GetHeader(msg.Hash)
-	if err != nil {
-		return err
-	}
-
-	h.grandpa.head = head
-	h.grandpa.state.round = msg.Round
-	close(h.grandpa.resumed)
-	h.grandpa.resumed = make(chan struct{})
-	h.grandpa.paused.Store(false)
-	logger.Debug("caught up to round; unpaused service", "round", h.grandpa.state.round)
-	return nil
-}
-
-// verifyCatchUpResponseCompletability verifies that the pre-commit block is a descendant of, or is, the pre-voted block
-func (h *MessageHandler) verifyCatchUpResponseCompletability(prevote, precommit common.Hash) error {
-	if prevote == precommit {
-		return nil
-	}
-
-	// check if the current block is a descendant of prevoted block
-	isDescendant, err := h.grandpa.blockState.IsDescendantOf(prevote, precommit)
-	if err != nil {
-		return err
-	}
-
-	if !isDescendant {
-		return ErrCatchUpResponseNotCompletable
-	}
-
-	return nil
->>>>>>> e1338846
+	h.responseCh <- msg
 }
 
 func (h *MessageHandler) verifyCommitMessageJustification(fm *CommitMessage) error {
@@ -383,57 +248,6 @@
 	}
 
 	logger.Debug("validated commit message", "msg", fm)
-	return nil
-}
-
-<<<<<<< HEAD
-=======
-func (h *MessageHandler) verifyPreVoteJustification(msg *catchUpResponse) (common.Hash, error) {
-	// verify pre-vote justification, returning the pre-voted block if there is one
-	votes := make(map[common.Hash]uint64)
-
-	for _, just := range msg.PreVoteJustification {
-		err := h.verifyJustification(just, msg.Round, msg.SetID, prevote)
-		if err != nil {
-			continue
-		}
-
-		votes[just.Vote.Hash]++
-	}
-
-	var prevote common.Hash
-	for hash, count := range votes {
-		if count >= h.grandpa.state.threshold() {
-			prevote = hash
-			break
-		}
-	}
-
-	if (prevote == common.Hash{}) {
-		return prevote, ErrMinVotesNotMet
-	}
-
-	return prevote, nil
-}
-
-func (h *MessageHandler) verifyPreCommitJustification(msg *catchUpResponse) error {
-	// verify pre-commit justification
-	count := 0
-	for _, just := range msg.PreCommitJustification {
-		err := h.verifyJustification(just, msg.Round, msg.SetID, precommit)
-		if err != nil {
-			continue
-		}
-
-		if just.Vote.Hash == msg.Hash && just.Vote.Number == msg.Number {
-			count++
-		}
-	}
-
-	if uint64(count) < h.grandpa.state.threshold() {
-		return ErrMinVotesNotMet
-	}
-
 	return nil
 }
 
@@ -481,7 +295,6 @@
 	return nil
 }
 
->>>>>>> e1338846
 // VerifyBlockJustification verifies the finality justification for a block
 func (s *Service) VerifyBlockJustification(justification []byte) error {
 	r := &bytes.Buffer{}
