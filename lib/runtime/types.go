// Copyright 2019 ChainSafe Systems (ON) Corp.
// This file is part of gossamer.
//
// The gossamer library is free software: you can redistribute it and/or modify
// it under the terms of the GNU Lesser General Public License as published by
// the Free Software Foundation, either version 3 of the License, or
// (at your option) any later version.
//
// The gossamer library is distributed in the hope that it will be useful,
// but WITHOUT ANY WARRANTY; without even the implied warranty of
// MERCHANTABILITY or FITNESS FOR A PARTICULAR PURPOSE. See the
// GNU Lesser General Public License for more details.
//
// You should have received a copy of the GNU Lesser General Public License
// along with the gossamer library. If not, see <http://www.gnu.org/licenses/>.

package runtime

import (
	"github.com/ChainSafe/gossamer/lib/keystore"
	log "github.com/ChainSafe/log15"
)

// NodeStorageType type to identify offchain storage type
type NodeStorageType byte

// NodeStorageTypePersistent flag to identify offchain storage as persistent (db)
const NodeStorageTypePersistent NodeStorageType = 1

// NodeStorageTypeLocal flog to identify offchain storage as local (memory)
const NodeStorageTypeLocal NodeStorageType = 2

// NodeStorage struct for storage of runtime offchain worker data
type NodeStorage struct {
	LocalStorage      BasicStorage
	PersistentStorage BasicStorage
}

// InstanceConfig represents a runtime instance configuration
type InstanceConfig struct {
	Storage     Storage
	Keystore    *keystore.GlobalKeystore
	LogLvl      log.Lvl
	Role        byte
	NodeStorage NodeStorage
	Network     BasicNetwork
	Transaction TransactionState
}

// Context is the context for the wasm interpreter's imported functions
type Context struct {
	Storage     Storage
	Allocator   *FreeingBumpHeapAllocator
	Keystore    *keystore.GlobalKeystore
	Validator   bool
	NodeStorage NodeStorage
	Network     BasicNetwork
	Transaction TransactionState
	SigVerifier *SignatureVerifier
<<<<<<< HEAD
	// TransactionStorageChanges is used by ext_storage_start_transaction to keep track of
	// changes made after it's called. The next call to ext_storage_commit_transaction will
	// commit all the changes, or if ext_storage_rollback_transaction is called, the changes
	// will be discarded.
	TransactionStorageChanges []*TransactionStorageChange
	Memory                    Memory
=======
>>>>>>> 99a50eb4
}

// NewValidateTransactionError returns an error based on a return value from TaggedTransactionQueueValidateTransaction
func NewValidateTransactionError(res []byte) error {
	// confirm we have an error
	if res[0] == 0 {
		return nil
	}

	if res[1] == 0 {
		// transaction is invalid
		return ErrInvalidTransaction
	}

	if res[1] == 1 {
		// transaction validity can't be determined
		return ErrUnknownTransaction
	}

	return ErrCannotValidateTx
}<|MERGE_RESOLUTION|>--- conflicted
+++ resolved
@@ -57,15 +57,7 @@
 	Network     BasicNetwork
 	Transaction TransactionState
 	SigVerifier *SignatureVerifier
-<<<<<<< HEAD
-	// TransactionStorageChanges is used by ext_storage_start_transaction to keep track of
-	// changes made after it's called. The next call to ext_storage_commit_transaction will
-	// commit all the changes, or if ext_storage_rollback_transaction is called, the changes
-	// will be discarded.
-	TransactionStorageChanges []*TransactionStorageChange
-	Memory                    Memory
-=======
->>>>>>> 99a50eb4
+	Memory      Memory
 }
 
 // NewValidateTransactionError returns an error based on a return value from TaggedTransactionQueueValidateTransaction
