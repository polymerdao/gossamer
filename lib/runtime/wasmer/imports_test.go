--- conflicted
+++ resolved
@@ -47,32 +47,6 @@
 	os.Exit(code)
 }
 
-<<<<<<< HEAD
-// func Test_ext_offchain_timestamp_version_1(t *testing.T) {
-// 	inst := NewTestInstance(t, runtime.HOST_API_TEST_RUNTIME)
-// 	// runtimeFunc, ok := inst.vm.Imports["rtm_ext_offchain_timestamp_version_1"]
-// 	// require.True(t, ok)
-
-// 	// res, err := runtimeFunc(0, 0)
-// 	// require.NoError(t, err)
-
-// 	// expected := time.Now().Unix()
-// 	// require.GreaterOrEqual(t, expected, res.ToI64())
-
-// 	_, err := inst.Exec("rtm_ext_offchain_timestamp_version_1", nil)
-// 	require.NoError(t, err)
-// }
-
-// func Test_ext_offchain_sleep_until_version_1(t *testing.T) {
-// 	inst := NewTestInstance(t, runtime.HOST_API_TEST_RUNTIME)
-
-// 	enc := make([]byte, 8)
-// 	binary.LittleEndian.PutUint64(enc, uint64(time.Now().UnixMilli()))
-
-// 	_, err := inst.Exec("rtm_ext_offchain_sleep_until_version_1", enc)
-// 	require.NoError(t, err)
-// }
-=======
 func Test_ext_offchain_timestamp_version_1(t *testing.T) {
 	inst := NewTestInstance(t, runtime.HOST_API_TEST_RUNTIME)
 	runtimeFunc, ok := inst.vm.Exports["rtm_ext_offchain_timestamp_version_1"]
@@ -101,7 +75,6 @@
 	_, err = inst.Exec("rtm_ext_offchain_sleep_until_version_1", enc) //auto conversion to i64
 	require.NoError(t, err)
 }
->>>>>>> e0b126bd
 
 func Test_ext_hashing_blake2_128_version_1(t *testing.T) {
 	t.Parallel()
