// Copyright 2019 ChainSafe Systems (ON) Corp.
// This file is part of gossamer.
//
// The gossamer library is free software: you can redistribute it and/or modify
// it under the terms of the GNU Lesser General Public License as published by
// the Free Software Foundation, either version 3 of the License, or
// (at your option) any later version.
//
// The gossamer library is distributed in the hope that it will be useful,
// but WITHOUT ANY WARRANTY; without even the implied warranty of
// MERCHANTABILITY or FITNESS FOR A PARTICULAR PURPOSE. See the
// GNU Lesser General Public License for more details.
//
// You should have received a copy of the GNU Lesser General Public License
// along with the gossamer library. If not, see <http://www.gnu.org/licenses/>.

package wasmer

import (
	"bytes"
	"crypto/rand"
	"encoding/binary"
	"errors"
	"fmt"
	"math/big"
	"reflect"

	"github.com/ChainSafe/gossamer/dot/types"
	"github.com/ChainSafe/gossamer/lib/common"
	"github.com/ChainSafe/gossamer/lib/common/optional"
	rtype "github.com/ChainSafe/gossamer/lib/common/types"
	"github.com/ChainSafe/gossamer/lib/crypto"
	"github.com/ChainSafe/gossamer/lib/crypto/ed25519"
	"github.com/ChainSafe/gossamer/lib/crypto/secp256k1"
	"github.com/ChainSafe/gossamer/lib/crypto/sr25519"
	"github.com/ChainSafe/gossamer/lib/runtime"
	rtstorage "github.com/ChainSafe/gossamer/lib/runtime/storage"
	"github.com/ChainSafe/gossamer/lib/scale"
	"github.com/ChainSafe/gossamer/lib/transaction"
	"github.com/ChainSafe/gossamer/lib/trie"

	wasm "github.com/wasmerio/wasmer-go/wasmer"
)

func ext_logging_log_version_1(env interface{}, args []wasm.Value) ([]wasm.Value, error) {
	logger.Trace("[ext_logging_log_version_1] executing...")
	ctx := env.(*runtime.Context)

	level, ok := args[0].Unwrap().(int32)
	if !ok {
		logger.Crit("[ext_logging_log_version_1]", "error", "addr cannot be converted to int32")
	}

	targetData := args[1].I64()
	msgData := args[2].I64()

	target := fmt.Sprintf("%s", asMemorySlice(ctx, targetData))
	msg := fmt.Sprintf("%s", asMemorySlice(ctx, msgData))

	switch int(level) {
	case 0:
		logger.Crit("[ext_logging_log_version_1]", "target", target, "message", msg)
	case 1:
		logger.Warn("[ext_logging_log_version_1]", "target", target, "message", msg)
	case 2:
		logger.Info("[ext_logging_log_version_1]", "target", target, "message", msg)
	case 3:
		logger.Debug("[ext_logging_log_version_1]", "target", target, "message", msg)
	case 4:
		logger.Trace("[ext_logging_log_version_1]", "target", target, "message", msg)
	default:
		logger.Error("[ext_logging_log_version_1]", "level", int(level), "target", target, "message", msg)
	}

	return nil, nil
}

func ext_sandbox_instance_teardown_version_1(_ interface{}, _ []wasm.Value) ([]wasm.Value, error) {
	logger.Trace("[ext_sandbox_instance_teardown_version_1] executing...")
	logger.Warn("[ext_sandbox_instance_teardown_version_1] unimplemented")
	return nil, nil
}

func ext_sandbox_instantiate_version_1(_ interface{}, _ []wasm.Value) ([]wasm.Value, error) {
	logger.Trace("[ext_sandbox_instantiate_version_1] executing...")
	logger.Warn("[ext_sandbox_instantiate_version_1] unimplemented")
	return []wasm.Value{wasm.NewI32(0)}, nil
}

func ext_sandbox_invoke_version_1(_ interface{}, _ []wasm.Value) ([]wasm.Value, error) {
	logger.Trace("[ext_sandbox_invoke_version_1] executing...")
	logger.Warn("[ext_sandbox_invoke_version_1] unimplemented")
	return []wasm.Value{wasm.NewI32(0)}, nil
}

func ext_sandbox_memory_get_version_1(_ interface{}, _ []wasm.Value) ([]wasm.Value, error) {
	logger.Trace("[ext_sandbox_memory_get_version_1] executing...")
	logger.Warn("[ext_sandbox_memory_get_version_1] unimplemented")
	return []wasm.Value{wasm.NewI32(0)}, nil
}

func ext_sandbox_memory_new_version_1(_ interface{}, _ []wasm.Value) ([]wasm.Value, error) {
	logger.Trace("[ext_sandbox_memory_new_version_1] executing...")
	logger.Warn("[ext_sandbox_memory_new_version_1] unimplemented")
	return []wasm.Value{wasm.NewI32(0)}, nil
}

func ext_sandbox_memory_set_version_1(_ interface{}, _ []wasm.Value) ([]wasm.Value, error) {
	logger.Trace("[ext_sandbox_memory_set_version_1] executing...")
	logger.Warn("[ext_sandbox_memory_set_version_1] unimplemented")
	return []wasm.Value{wasm.NewI32(0)}, nil
}

func ext_sandbox_memory_teardown_version_1(_ interface{}, _ []wasm.Value) ([]wasm.Value, error) {
	logger.Trace("[ext_sandbox_memory_teardown_version_1] executing...")
	logger.Warn("[ext_sandbox_memory_teardown_version_1] unimplemented")
	return nil, nil
}

func ext_crypto_ed25519_generate_version_1(env interface{}, args []wasm.Value) ([]wasm.Value, error) {
	logger.Trace("[ext_crypto_ed25519_generate_version_1] executing...")

	ctx := env.(*runtime.Context)
	memory := ctx.Memory.Data()

	keyTypeID := args[0].I32()
	seedSpan := args[1].I64()

	id := memory[keyTypeID : keyTypeID+4]
	seedBytes := asMemorySlice(ctx, seedSpan)
	buf := &bytes.Buffer{}
	buf.Write(seedBytes)

	seed, err := optional.NewBytes(false, nil).Decode(buf)
	if err != nil {
		logger.Warn("[ext_crypto_ed25519_generate_version_1] cannot generate key", "error", err)
		return nil, err
	}

	var kp crypto.Keypair

	if seed.Exists() {
		kp, err = ed25519.NewKeypairFromMnenomic(string(seedBytes), "")
	} else {
		kp, err = ed25519.GenerateKeypair()
	}

	if err != nil {
		logger.Warn("[ext_crypto_ed25519_generate_version_1] cannot generate key", "error", err)
		return nil, err
	}

	ks, err := ctx.Keystore.GetKeystore(id)
	if err != nil {
		logger.Warn("[ext_crypto_ed25519_generate_version_1]", "name", id, "error", err)
		return nil, err
	}

	ks.Insert(kp)

	ret, err := toWasmMemorySized(ctx, kp.Public().Encode(), 32)
	if err != nil {
		logger.Warn("[ext_crypto_ed25519_generate_version_1] failed to allocate memory", "error", err)
		return nil, err
	}

	logger.Debug("[ext_crypto_ed25519_generate_version_1] generated ed25519 keypair", "public", kp.Public().Hex())
	return []wasm.Value{wasm.NewI32(int32(ret))}, nil
}

func ext_crypto_ed25519_public_keys_version_1(env interface{}, args []wasm.Value) ([]wasm.Value, error) {
	logger.Debug("[ext_crypto_ed25519_public_keys_version_1] executing...")

	ctx := env.(*runtime.Context)
	memory := ctx.Memory.Data()

	keyTypeID := args[0].I32()
	id := memory[keyTypeID : keyTypeID+4]

	ks, err := ctx.Keystore.GetKeystore(id)
	if err != nil {
		logger.Warn("[ext_crypto_ed25519_public_keys_version_1]", "name", id, "error", err)
		ret, _ := toWasmMemory(ctx, []byte{0})
		return []wasm.Value{wasm.NewI64(ret)}, nil
	}

	if ks.Type() != crypto.Ed25519Type && ks.Type() != crypto.UnknownType {
		logger.Warn("[ext_crypto_ed25519_public_keys_version_1]", "name", id, "error", "keystore type is not ed25519", "type", ks.Type())
		ret, _ := toWasmMemory(ctx, []byte{0})
		return []wasm.Value{wasm.NewI64(ret)}, nil
	}

	keys := ks.PublicKeys()

	var encodedKeys []byte
	for _, key := range keys {
		encodedKeys = append(encodedKeys, key.Encode()...)
	}

	prefix, err := scale.Encode(big.NewInt(int64(len(keys))))
	if err != nil {
		logger.Error("[ext_crypto_ed25519_public_keys_version_1] failed to allocate memory", err)
		return nil, err
	}

	ret, err := toWasmMemory(ctx, append(prefix, encodedKeys...))
	if err != nil {
		logger.Error("[ext_crypto_ed25519_public_keys_version_1] failed to allocate memory", err)
		return nil, err
	}

	return []wasm.Value{wasm.NewI64(ret)}, nil
}

//func ext_crypto_ed25519_sign_version_1(context unsafe.Pointer, keyTypeID C.int32_t, key C.int32_t, msg C.int64_t) C.int64_t {
func ext_crypto_ed25519_sign_version_1(env interface{}, args []wasm.Value) ([]wasm.Value, error) {
	logger.Debug("[ext_crypto_ed25519_sign_version_1] executing...")

	ctx := env.(*runtime.Context)
	memory := ctx.Memory.Data()

	keyTypeID := args[0].I32()
	key := args[1].I32()
	msg := args[2].I64()

	id := memory[keyTypeID : keyTypeID+4]

	pubKeyData := memory[key : key+32]
	pubKey, err := ed25519.NewPublicKey(pubKeyData)
	if err != nil {
		logger.Error("[ext_crypto_ed25519_sign_version_1] failed to get public keys", "error", err)
		ret, _ := toWasmMemoryOptional(ctx, nil)
		return []wasm.Value{wasm.NewI64(ret)}, nil
	}

	ks, err := ctx.Keystore.GetKeystore(id)
	if err != nil {
		logger.Warn("[ext_crypto_ed25519_sign_version_1]", "name", id, "error", err)
		ret, _ := toWasmMemoryOptional(ctx, nil)
		return []wasm.Value{wasm.NewI64(ret)}, nil
	}

	signingKey := ks.GetKeypair(pubKey)
	if signingKey == nil {
		logger.Error("[ext_crypto_ed25519_sign_version_1] could not find public key in keystore", "error", pubKey)
		ret, _ := toWasmMemoryOptional(ctx, nil)
		return []wasm.Value{wasm.NewI64(ret)}, nil
	}

	sig, err := signingKey.Sign(asMemorySlice(ctx, msg))
	if err != nil {
		logger.Error("[ext_crypto_ed25519_sign_version_1] could not sign message")
		return nil, err
	}

	ret, err := toWasmMemoryFixedSizeOptional(ctx, sig)
	if err != nil {
		logger.Error("[ext_crypto_ed25519_sign_version_1] failed to allocate memory", err)
		return nil, err
	}

	return []wasm.Value{wasm.NewI64(ret)}, nil
}

//func ext_crypto_ed25519_verify_version_1(context unsafe.Pointer, sig C.int32_t, msg C.int64_t, key C.int32_t) C.int32_t {
func ext_crypto_ed25519_verify_version_1(env interface{}, args []wasm.Value) ([]wasm.Value, error) {
	logger.Debug("[ext_crypto_ed25519_verify_version_1] executing...")

	ctx := env.(*runtime.Context)
	memory := ctx.Memory.Data()
	sigVerifier := ctx.SigVerifier

	sig := args[0].I32()
	msg := args[1].I64()
	key := args[2].I32()

	signature := memory[sig : sig+64]
	message := asMemorySlice(ctx, msg)
	pubKeyData := memory[key : key+32]

	pubKey, err := ed25519.NewPublicKey(pubKeyData)
	if err != nil {
		logger.Error("[ext_crypto_ed25519_verify_version_1] failed to create public key")
		return nil, err
	}

	if sigVerifier.IsStarted() {
		signature := runtime.Signature{
			PubKey:    pubKey.Encode(),
			Sign:      signature,
			Msg:       message,
			KeyTypeID: crypto.Ed25519Type,
		}
		sigVerifier.Add(&signature)
		return []wasm.Value{wasm.NewI32(1)}, nil
	}

	if ok, err := pubKey.Verify(message, signature); err != nil || !ok {
		logger.Debug("[ext_crypto_ed25519_verify_version_1] failed to verify")
		return []wasm.Value{wasm.NewI32(0)}, nil
	}

	logger.Debug("[ext_crypto_ed25519_verify_version_1] verified ed25519 signature")
	return []wasm.Value{wasm.NewI32(1)}, nil
}

//func ext_crypto_secp256k1_ecdsa_recover_version_1(context unsafe.Pointer, sig, msg C.int32_t) C.int64_t {
func ext_crypto_secp256k1_ecdsa_recover_version_1(env interface{}, args []wasm.Value) ([]wasm.Value, error) {
	logger.Trace("[ext_crypto_secp256k1_ecdsa_recover_version_1] executing...")
	ctx := env.(*runtime.Context)
	memory := ctx.Memory.Data()

	sig := args[0].I32()
	msg := args[1].I32()

	// msg must be the 32-byte hash of the message to be signed.
	// sig must be a 65-byte compact ECDSA signature containing the
	// recovery id as the last element
	message := memory[msg : msg+32]
	signature := memory[sig : sig+65]

	if signature[64] == 27 {
		signature[64] = 0
	}

	if signature[64] == 28 {
		signature[64] = 1
	}

	pub, err := secp256k1.RecoverPublicKey(message, signature)
	if err != nil {
		logger.Error("[ext_crypto_secp256k1_ecdsa_recover_version_1] failed to recover public key", "error", err)
		ret, _ := toWasmMemoryResult(ctx, nil)
		return []wasm.Value{wasm.NewI64(ret)}, nil
	}

	logger.Debug("[ext_crypto_secp256k1_ecdsa_recover_version_1]", "len", len(pub), "recovered public key", fmt.Sprintf("0x%x", pub))

	ret, err := toWasmMemoryResult(ctx, pub[1:])
	if err != nil {
		logger.Error("[ext_crypto_secp256k1_ecdsa_recover_version_1] failed to allocate memory", "error", err)
		return nil, err
	}

	return []wasm.Value{wasm.NewI64(ret)}, nil
}

//func ext_crypto_secp256k1_ecdsa_recover_compressed_version_1(context unsafe.Pointer, a, z C.int32_t) C.int64_t {
func ext_crypto_secp256k1_ecdsa_recover_compressed_version_1(env interface{}, args []wasm.Value) ([]wasm.Value, error) {
	logger.Trace("[ext_crypto_secp256k1_ecdsa_recover_compressed_version_1] executing...")
	ctx := env.(*runtime.Context)
	memory := ctx.Memory.Data()

	sig := args[0].I32()
	msg := args[1].I32()

	// msg must be the 32-byte hash of the message to be signed.
	// sig must be a 65-byte compact ECDSA signature containing the
	// recovery id as the last element
	message := memory[msg : msg+32]
	signature := memory[sig : sig+65]

	if signature[64] == 27 {
		signature[64] = 0
	}

	if signature[64] == 28 {
		signature[64] = 1
	}

	cpub, err := secp256k1.RecoverPublicKeyCompressed(message, signature)
	if err != nil {
		logger.Error("[ext_crypto_secp256k1_ecdsa_recover_compressed_version_1] failed to recover public key", "error", err)
		ret, _ := toWasmMemoryResult(ctx, nil)
		return []wasm.Value{wasm.NewI64(ret)}, nil
	}

	logger.Debug("[ext_crypto_secp256k1_ecdsa_recover_compressed_version_1]", "len", len(cpub), "recovered public key", fmt.Sprintf("0x%x", cpub))

	ret, err := toWasmMemoryResult(ctx, cpub)
	if err != nil {
		logger.Error("[ext_crypto_secp256k1_ecdsa_recover_compressed_version_1] failed to allocate memory", "error", err)
		return nil, err
	}

	return []wasm.Value{wasm.NewI64(ret)}, nil
}

//func ext_crypto_sr25519_generate_version_1(context unsafe.Pointer, keyTypeID C.int32_t, seedSpan C.int64_t) C.int32_t {
func ext_crypto_sr25519_generate_version_1(env interface{}, args []wasm.Value) ([]wasm.Value, error) {
	logger.Trace("[ext_crypto_sr25519_generate_version_1] executing...")

	ctx := env.(*runtime.Context)
	memory := ctx.Memory.Data()
	keyTypeID := args[0].I32()
	seedSpan := args[1].I64()

	id := memory[keyTypeID : keyTypeID+4]

	seedBytes := asMemorySlice(ctx, seedSpan)
	buf := &bytes.Buffer{}
	buf.Write(seedBytes)

	seed, err := optional.NewBytes(false, nil).Decode(buf)
	if err != nil {
		logger.Warn("[ext_crypto_sr25519_generate_version_1] cannot generate key", "error", err)
		return nil, err
	}

	var kp crypto.Keypair
	if seed.Exists() {
		kp, err = sr25519.NewKeypairFromMnenomic(string(seed.Value()), "")
	} else {
		kp, err = sr25519.GenerateKeypair()
	}

	if err != nil {
		logger.Trace("[ext_crypto_sr25519_generate_version_1] cannot generate key", "error", err)
		return nil, err
	}

	ks, err := ctx.Keystore.GetKeystore(id)
	if err != nil {
		logger.Warn("[ext_crypto_sr25519_generate_version_1]", "name", id, "error", err)
		return nil, err
	}

	ks.Insert(kp)
	ret, err := toWasmMemorySized(ctx, kp.Public().Encode(), 32)
	if err != nil {
		logger.Error("[ext_crypto_sr25519_generate_version_1] failed to allocate memory", "error", err)
		return nil, err
	}

	logger.Debug("[ext_crypto_sr25519_generate_version_1] generated sr25519 keypair", "public", kp.Public().Hex())
	return []wasm.Value{wasm.NewI32(int32(ret))}, nil
}

//func ext_crypto_sr25519_public_keys_version_1(context unsafe.Pointer, keyTypeID C.int32_t) C.int64_t {
func ext_crypto_sr25519_public_keys_version_1(env interface{}, args []wasm.Value) ([]wasm.Value, error) {
	logger.Debug("[ext_crypto_sr25519_public_keys_version_1] executing...")

	ctx := env.(*runtime.Context)
	memory := ctx.Memory.Data()
	keyTypeID := args[0].I32()

	id := memory[keyTypeID : keyTypeID+4]

	ks, err := ctx.Keystore.GetKeystore(id)
	if err != nil {
		logger.Warn("[ext_crypto_sr25519_public_keys_version_1]", "name", id, "error", err)
		ret, _ := toWasmMemory(ctx, []byte{0})
		return []wasm.Value{wasm.NewI64(ret)}, nil
	}

	if ks.Type() != crypto.Sr25519Type && ks.Type() != crypto.UnknownType {
		logger.Warn("[ext_crypto_sr25519_public_keys_version_1]", "name", id, "error", "keystore type is not sr25519")
		ret, _ := toWasmMemory(ctx, []byte{0})
		return []wasm.Value{wasm.NewI64(ret)}, nil
	}

	keys := ks.PublicKeys()

	var encodedKeys []byte
	for _, key := range keys {
		encodedKeys = append(encodedKeys, key.Encode()...)
	}

	prefix, err := scale.Encode(big.NewInt(int64(len(keys))))
	if err != nil {
		logger.Error("[ext_crypto_sr25519_public_keys_version_1] failed to encode keys", err)
		ret, _ := toWasmMemory(ctx, []byte{0})
		return []wasm.Value{wasm.NewI64(ret)}, nil
	}

	ret, err := toWasmMemory(ctx, append(prefix, encodedKeys...))
	if err != nil {
		logger.Error("[ext_crypto_sr25519_public_keys_version_1] failed to allocate memory", err)
		return nil, err
	}

	return []wasm.Value{wasm.NewI64(ret)}, nil
}

//func ext_crypto_sr25519_sign_version_1(context unsafe.Pointer, keyTypeID, key C.int32_t, msg C.int64_t) C.int64_t {
func ext_crypto_sr25519_sign_version_1(env interface{}, args []wasm.Value) ([]wasm.Value, error) {
	logger.Debug("[ext_crypto_sr25519_sign_version_1] executing...")

	ctx := env.(*runtime.Context)
	memory := ctx.Memory.Data()
	keyTypeID := args[0].I32()
	key := args[1].I32()
	msg := args[2].I64()

	emptyRet, _ := toWasmMemoryOptional(ctx, nil)

	id := memory[keyTypeID : keyTypeID+4]

	ks, err := ctx.Keystore.GetKeystore(id)
	if err != nil {
		logger.Warn("[ext_crypto_sr25519_sign_version_1]", "name", id, "error", err)
		return []wasm.Value{wasm.NewI64(emptyRet)}, nil
	}

	var ret int64
	pubKey, err := sr25519.NewPublicKey(memory[key : key+32])
	if err != nil {
		logger.Error("[ext_crypto_sr25519_sign_version_1] failed to get public key", "error", err)
		return []wasm.Value{wasm.NewI64(emptyRet)}, nil
	}

	signingKey := ks.GetKeypair(pubKey)
	if signingKey == nil {
		logger.Error("[ext_crypto_sr25519_sign_version_1] could not find public key in keystore", "error", pubKey)
		return []wasm.Value{wasm.NewI64(emptyRet)}, nil
	}

	msgData := asMemorySlice(ctx, msg)
	sig, err := signingKey.Sign(msgData)
	if err != nil {
		logger.Error("[ext_crypto_sr25519_sign_version_1] could not sign message", "error", err)
		return []wasm.Value{wasm.NewI64(emptyRet)}, nil
	}

	ret, err = toWasmMemoryFixedSizeOptional(ctx, sig)
	if err != nil {
		return nil, err
	}

	return []wasm.Value{wasm.NewI64(ret)}, nil
}

//func ext_crypto_sr25519_verify_version_1(context unsafe.Pointer, sig C.int32_t, msg C.int64_t, key C.int32_t) C.int32_t {
func ext_crypto_sr25519_verify_version_1(env interface{}, args []wasm.Value) ([]wasm.Value, error) {
	logger.Debug("[ext_crypto_sr25519_verify_version_1] executing...")

	ctx := env.(*runtime.Context)
	memory := ctx.Memory.Data()
	sigVerifier := ctx.SigVerifier

	sig := args[0].I32()
	msg := args[1].I64()
	key := args[2].I32()

	message := asMemorySlice(ctx, msg)
	signature := memory[sig : sig+64]

	pub, err := sr25519.NewPublicKey(memory[key : key+32])
	if err != nil {
		logger.Error("[ext_crypto_sr25519_verify_version_1] invalid sr25519 public key")
		return nil, err
	}

	logger.Debug("[ext_crypto_sr25519_verify_version_1]", "pub", pub.Hex(),
		"message", fmt.Sprintf("0x%x", message),
		"signature", fmt.Sprintf("0x%x", signature),
	)

	if sigVerifier.IsStarted() {
		signature := runtime.Signature{
			PubKey:    pub.Encode(),
			Sign:      signature,
			Msg:       message,
			KeyTypeID: crypto.Sr25519Type,
		}
		sigVerifier.Add(&signature)
		return []wasm.Value{wasm.NewI32(1)}, nil
	}

	if ok, err := pub.VerifyDeprecated(message, signature); err != nil || !ok {
		logger.Debug("[ext_crypto_sr25519_verify_version_1] failed to validate signature", "error", err)
		// TODO: fix this, fails at block 3876
		return []wasm.Value{wasm.NewI32(1)}, nil
	}

	logger.Debug("[ext_crypto_sr25519_verify_version_1] verified sr25519 signature")
	return []wasm.Value{wasm.NewI32(1)}, nil
}

//func ext_crypto_sr25519_verify_version_2(context unsafe.Pointer, sig C.int32_t, msg C.int64_t, key C.int32_t) C.int32_t {
func ext_crypto_sr25519_verify_version_2(env interface{}, args []wasm.Value) ([]wasm.Value, error) {
	logger.Trace("[ext_crypto_sr25519_verify_version_2] executing...")

	ctx := env.(*runtime.Context)
	memory := ctx.Memory.Data()
	sigVerifier := ctx.SigVerifier

	sig := args[0].I32()
	msg := args[1].I64()
	key := args[2].I32()

	message := asMemorySlice(ctx, msg)
	signature := memory[sig : sig+64]

	pub, err := sr25519.NewPublicKey(memory[key : key+32])
	if err != nil {
		logger.Error("[ext_crypto_sr25519_verify_version_2] invalid sr25519 public key")
		return nil, err
	}

	logger.Debug("[ext_crypto_sr25519_verify_version_2]", "pub", pub.Hex(),
		"message", fmt.Sprintf("0x%x", message),
		"signature", fmt.Sprintf("0x%x", signature),
	)

	if sigVerifier.IsStarted() {
		signature := runtime.Signature{
			PubKey:    pub.Encode(),
			Sign:      signature,
			Msg:       message,
			KeyTypeID: crypto.Sr25519Type,
		}
		sigVerifier.Add(&signature)
		return []wasm.Value{wasm.NewI32(1)}, nil
	}

	if ok, err := pub.Verify(message, signature); err != nil || !ok {
		logger.Debug("[ext_crypto_sr25519_verify_version_2] failed to validate signature")
		return []wasm.Value{wasm.NewI32(0)}, nil
	}

	logger.Debug("[ext_crypto_sr25519_verify_version_2] validated signature")
	return []wasm.Value{wasm.NewI32(1)}, nil
}

//func ext_crypto_start_batch_verify_version_1(context unsafe.Pointer) {
func ext_crypto_start_batch_verify_version_1(env interface{}, _ []wasm.Value) ([]wasm.Value, error) {
	logger.Debug("[ext_crypto_start_batch_verify_version_1] executing...")
	// TODO: fix and re-enable signature verification
	// return beginBatchVerify(context)
	return nil, nil
}

func beginBatchVerify(env interface{}) ([]wasm.Value, error) { //nolint
	ctx := env.(*runtime.Context)
	sigVerifier := ctx.SigVerifier

	if sigVerifier.IsStarted() {
		logger.Error("[ext_crypto_start_batch_verify_version_1] previous batch verification is not finished")
		return nil, nil
	}

	sigVerifier.Start()
	return nil, nil
}

//func ext_crypto_finish_batch_verify_version_1(context unsafe.Pointer) C.int32_t {
func ext_crypto_finish_batch_verify_version_1(env interface{}, _ []wasm.Value) ([]wasm.Value, error) {
	logger.Debug("[ext_crypto_finish_batch_verify_version_1] executing...")

	// TODO: fix and re-enable signature verification
	// return finishBatchVerify(context)
	return []wasm.Value{wasm.NewI32(1)}, nil
}

func finishBatchVerify(env interface{}) ([]wasm.Value, error) { //nolint
	ctx := env.(*runtime.Context)
	sigVerifier := ctx.SigVerifier

	if !sigVerifier.IsStarted() {
		logger.Error("[ext_crypto_finish_batch_verify_version_1] batch verification is not started", "error")
		return nil, errors.New("batch verification is not started")
	}

	if sigVerifier.Finish() {
		return []wasm.Value{wasm.NewI32(1)}, nil
	}

	logger.Error("[ext_crypto_finish_batch_verify_version_1] failed to batch verify; invalid signature")
	return []wasm.Value{wasm.NewI32(0)}, nil
}

//func ext_trie_blake2_256_root_version_1(context unsafe.Pointer, dataSpan C.int64_t) C.int32_t {
func ext_trie_blake2_256_root_version_1(env interface{}, args []wasm.Value) ([]wasm.Value, error) {
	logger.Debug("[ext_trie_blake2_256_root_version_1] executing...")

	ctx := env.(*runtime.Context)
	memory := ctx.Memory.Data()
	dataSpan := args[0].I64()

	data := asMemorySlice(ctx, dataSpan)

	t := trie.NewEmptyTrie()
	// TODO: this is a fix for the length until slices of structs can be decoded
	// length passed in is the # of (key, value) tuples, but we are decoding as a slice of []byte
	data[0] = data[0] << 1

	// this function is expecting an array of (key, value) tuples
	kvs, err := scale.Decode(data, [][]byte{})
	if err != nil {
		logger.Error("[ext_trie_blake2_256_root_version_1]", "error", err)
		return nil, err
	}

	keyValues := kvs.([][]byte)
	if len(keyValues)%2 != 0 { // TODO: this can be removed when we have decoding of slices of structs
		logger.Warn("[ext_trie_blake2_256_root_version_1] odd number of input key-values, skipping last value")
		keyValues = keyValues[:len(keyValues)-1]
	}

	for i := 0; i < len(keyValues); i = i + 2 {
		t.Put(keyValues[i], keyValues[i+1])
	}

	// allocate memory for value and copy value to memory
	ptr, err := ctx.Allocator.Allocate(32)
	if err != nil {
		logger.Error("[ext_trie_blake2_256_root_version_1]", "error", err)
		return nil, err
	}

	hash, err := t.Hash()
	if err != nil {
		logger.Error("[ext_trie_blake2_256_root_version_1]", "error", err)
		return nil, err
	}

	logger.Debug("[ext_trie_blake2_256_root_version_1]", "root", hash)
	copy(memory[ptr:ptr+32], hash[:])
	return []wasm.Value{wasm.NewI32(int32(ptr))}, nil
}

//func ext_trie_blake2_256_ordered_root_version_1(context unsafe.Pointer, dataSpan C.int64_t) C.int32_t {
func ext_trie_blake2_256_ordered_root_version_1(env interface{}, args []wasm.Value) ([]wasm.Value, error) {
	logger.Debug("[ext_trie_blake2_256_ordered_root_version_1] executing...")

	ctx := env.(*runtime.Context)
	memory := ctx.Memory.Data()
	dataSpan := args[0].I64()

	data := asMemorySlice(ctx, dataSpan)

	t := trie.NewEmptyTrie()
	v, err := scale.Decode(data, [][]byte{})
	if err != nil {
		logger.Error("[ext_trie_blake2_256_ordered_root_version_1]", "error", err)
		return nil, err
	}

	values := v.([][]byte)

	for i, val := range values {
		key, err := scale.Encode(big.NewInt(int64(i))) //nolint
		if err != nil {
			logger.Error("[ext_blake2_256_enumerated_trie_root]", "error", err)
			return nil, err
		}
		logger.Trace("[ext_trie_blake2_256_ordered_root_version_1]", "key", key, "value", val)

		t.Put(key, val)
	}

	// allocate memory for value and copy value to memory
	ptr, err := ctx.Allocator.Allocate(32)
	if err != nil {
		logger.Error("[ext_trie_blake2_256_ordered_root_version_1]", "error", err)
		return nil, err
	}

	hash, err := t.Hash()
	if err != nil {
		logger.Error("[ext_trie_blake2_256_ordered_root_version_1]", "error", err)
		return nil, err
	}

	logger.Debug("[ext_trie_blake2_256_ordered_root_version_1]", "root", hash)
	copy(memory[ptr:ptr+32], hash[:])
	return []wasm.Value{wasm.NewI32(int32(ptr))}, nil
}

//func ext_misc_print_hex_version_1(context unsafe.Pointer, dataSpan C.int64_t) {
func ext_misc_print_hex_version_1(env interface{}, args []wasm.Value) ([]wasm.Value, error) {
	logger.Trace("[ext_misc_print_hex_version_1] executing...")

	ctx := env.(*runtime.Context)
	dataSpan := args[0].I64()

	data := asMemorySlice(ctx, dataSpan)
	logger.Debug("[ext_misc_print_hex_version_1]", "hex", fmt.Sprintf("0x%x", data))
	return nil, nil
}

//func ext_misc_print_num_version_1(context unsafe.Pointer, data C.int64_t) {
func ext_misc_print_num_version_1(_ interface{}, args []wasm.Value) ([]wasm.Value, error) {
	logger.Trace("[ext_misc_print_num_version_1] executing...")
	data := args[0].I64()
	logger.Debug("[ext_misc_print_num_version_1]", "num", fmt.Sprintf("%d", data))
	return nil, nil
}

//func ext_misc_print_utf8_version_1(context unsafe.Pointer, dataSpan C.int64_t) {
func ext_misc_print_utf8_version_1(env interface{}, args []wasm.Value) ([]wasm.Value, error) {
	logger.Trace("[ext_misc_print_utf8_version_1] executing...")

	ctx := env.(*runtime.Context)
	dataSpan := args[0].I64()

	data := asMemorySlice(ctx, dataSpan)
	logger.Debug("[ext_misc_print_utf8_version_1]", "utf8", fmt.Sprintf("%s", data))
	return nil, nil
}

//func ext_misc_runtime_version_version_1(context unsafe.Pointer, dataSpan C.int64_t) C.int64_t {
func ext_misc_runtime_version_version_1(env interface{}, args []wasm.Value) ([]wasm.Value, error) {
	logger.Trace("[ext_misc_runtime_version_version_1] executing...")

	ctx := env.(*runtime.Context)
	dataSpan := args[0].I64()
	data := asMemorySlice(ctx, dataSpan)

	cfg := &Config{
		Imports: ImportsNodeRuntime,
	}
	cfg.LogLvl = -1 // don't change log level
	cfg.Storage, _ = rtstorage.NewTrieState(nil)

	instance, err := NewInstance(data, cfg)
	if err != nil {
		logger.Error("[ext_misc_runtime_version_version_1] failed to create instance", "error", err)
		return nil, err
	}

	// instance version is set and cached in NewInstance
	version := instance.version
	logger.Debug("[ext_misc_runtime_version_version_1]", "version", version)

	if version == nil {
		logger.Error("[ext_misc_runtime_version_version_1] failed to get runtime version")
		return nil, err
	}

	encodedData, err := version.Encode()
	if err != nil {
		logger.Error("[ext_misc_runtime_version_version_1] failed to encode result", "error", err)
		return nil, err
	}

	out, err := toWasmMemoryOptional(ctx, encodedData)
	if err != nil {
		logger.Error("[ext_misc_runtime_version_version_1] failed to allocate", "error", err)
		return nil, err
	}

	return []wasm.Value{wasm.NewI64(out)}, nil
}

//func ext_default_child_storage_read_version_1(context unsafe.Pointer, childStorageKey C.int64_t, key C.int64_t, valueOut C.int64_t, offset C.int32_t) C.int64_t {
func ext_default_child_storage_read_version_1(env interface{}, args []wasm.Value) ([]wasm.Value, error) {
	logger.Debug("[ext_default_child_storage_read_version_1] executing...")

	ctx := env.(*runtime.Context)
	memory := ctx.Memory.Data()
	storage := ctx.Storage

	childStorageKey := args[0].I64()
	key := args[1].I64()
	valueOut := args[2].I64()
	offset := args[3].I32()

	value, err := storage.GetChildStorage(asMemorySlice(ctx, childStorageKey), asMemorySlice(ctx, key))
	if err != nil {
		logger.Error("[ext_default_child_storage_read_version_1] failed to get child storage", "error", err)
		return nil, err
	}

	valueBuf, valueLen := int64ToPointerAndSize(valueOut)
	copy(memory[valueBuf:valueBuf+valueLen], value[offset:])

	size := uint32(len(value[offset:]))
	sizeBuf := make([]byte, 4)
	binary.LittleEndian.PutUint32(sizeBuf, size)

	sizeSpan, err := toWasmMemoryOptional(ctx, sizeBuf)
	if err != nil {
		logger.Error("[ext_default_child_storage_read_version_1] failed to allocate", "error", err)
		return nil, err
	}

	return []wasm.Value{wasm.NewI64(sizeSpan)}, nil
}

//func ext_default_child_storage_clear_version_1(context unsafe.Pointer, childStorageKey, keySpan C.int64_t) {
func ext_default_child_storage_clear_version_1(env interface{}, args []wasm.Value) ([]wasm.Value, error) {
	logger.Debug("[ext_default_child_storage_clear_version_1] executing...")

	ctx := env.(*runtime.Context)
	storage := ctx.Storage
	childStorageKey := args[0].I64()
	keySpan := args[1].I64()

	keyToChild := asMemorySlice(ctx, childStorageKey)
	key := asMemorySlice(ctx, keySpan)

<<<<<<< HEAD
	if ctx.TransactionStorageChanges != nil {
		ctx.TransactionStorageChanges = append(ctx.TransactionStorageChanges, &runtime.TransactionStorageChange{
			Operation:  runtime.ClearOp,
			KeyToChild: keyToChild,
			Key:        key,
		})
		return nil, nil
	}

=======
>>>>>>> 99a50eb4
	err := storage.ClearChildStorage(keyToChild, key)
	if err != nil {
		logger.Error("[ext_default_child_storage_clear_version_1] failed to clear child storage", "error", err)
		return nil, err
	}

	return nil, nil
}

//func ext_default_child_storage_clear_prefix_version_1(context unsafe.Pointer, childStorageKey C.int64_t, prefixSpan C.int64_t) {
func ext_default_child_storage_clear_prefix_version_1(env interface{}, args []wasm.Value) ([]wasm.Value, error) {
	logger.Debug("[ext_default_child_storage_clear_prefix_version_1] executing...")

	ctx := env.(*runtime.Context)
	storage := ctx.Storage

	childStorageKey := args[0].I64()
	prefixSpan := args[1].I64()

	keyToChild := asMemorySlice(ctx, childStorageKey)
	prefix := asMemorySlice(ctx, prefixSpan)

<<<<<<< HEAD
	if ctx.TransactionStorageChanges != nil {
		ctx.TransactionStorageChanges = append(ctx.TransactionStorageChanges, &runtime.TransactionStorageChange{
			Operation:  runtime.ClearPrefixOp,
			KeyToChild: keyToChild,
			Prefix:     prefix,
		})
		return nil, nil
	}

=======
>>>>>>> 99a50eb4
	err := storage.ClearPrefixInChild(keyToChild, prefix)
	if err != nil {
		logger.Error("[ext_default_child_storage_clear_prefix_version_1] failed to clear prefix in child", "error", err)
		return nil, err
	}

	return nil, nil
}

//func ext_default_child_storage_exists_version_1(context unsafe.Pointer, childStorageKey C.int64_t, key C.int64_t) C.int32_t {
func ext_default_child_storage_exists_version_1(env interface{}, args []wasm.Value) ([]wasm.Value, error) {
	logger.Debug("[ext_default_child_storage_exists_version_1] executing...")

	ctx := env.(*runtime.Context)
	storage := ctx.Storage

	childStorageKey := args[0].I64()
	key := args[1].I64()

	child, err := storage.GetChildStorage(asMemorySlice(ctx, childStorageKey), asMemorySlice(ctx, key))
	if err != nil {
		logger.Error("[ext_default_child_storage_exists_version_1] failed to get child from child storage", "error", err)
		return []wasm.Value{wasm.NewI32(0)}, nil
	}

	if child != nil {
		return []wasm.Value{wasm.NewI32(1)}, nil
	}

	return []wasm.Value{wasm.NewI32(0)}, nil
}

//func ext_default_child_storage_get_version_1(context unsafe.Pointer, childStorageKey, key C.int64_t) C.int64_t {
func ext_default_child_storage_get_version_1(env interface{}, args []wasm.Value) ([]wasm.Value, error) {
	logger.Debug("[ext_default_child_storage_get_version_1] executing...")

	ctx := env.(*runtime.Context)
	storage := ctx.Storage

	childStorageKey := args[0].I64()
	key := args[1].I64()

	child, err := storage.GetChildStorage(asMemorySlice(ctx, childStorageKey), asMemorySlice(ctx, key))
	if err != nil {
		logger.Error("[ext_default_child_storage_get_version_1] failed to get child from child storage", "error", err)
		return nil, err
	}

	value, err := toWasmMemoryOptional(ctx, child)
	if err != nil {
		logger.Error("[ext_default_child_storage_get_version_1] failed to allocate", "error", err)
		return nil, err
	}

	return []wasm.Value{wasm.NewI64(value)}, nil
}

//func ext_default_child_storage_next_key_version_1(context unsafe.Pointer, childStorageKey C.int64_t, key C.int64_t) C.int64_t {
func ext_default_child_storage_next_key_version_1(env interface{}, args []wasm.Value) ([]wasm.Value, error) {
	logger.Debug("[ext_default_child_storage_next_key_version_1] executing...")

	ctx := env.(*runtime.Context)
	storage := ctx.Storage

	childStorageKey := args[0].I64()
	key := args[1].I64()

	child, err := storage.GetChildNextKey(asMemorySlice(ctx, childStorageKey), asMemorySlice(ctx, key))
	if err != nil {
		logger.Error("[ext_default_child_storage_next_key_version_1] failed to get child's next key", "error", err)
		return nil, err
	}

	value, err := toWasmMemoryOptional(ctx, child)
	if err != nil {
		logger.Error("[ext_default_child_storage_next_key_version_1] failed to allocate", "error", err)
		return nil, err
	}

	return []wasm.Value{wasm.NewI64(value)}, nil
}

//func ext_default_child_storage_root_version_1(context unsafe.Pointer, childStorageKey C.int64_t) C.int64_t {
func ext_default_child_storage_root_version_1(env interface{}, args []wasm.Value) ([]wasm.Value, error) {
	logger.Debug("[ext_default_child_storage_root_version_1] executing...")

	ctx := env.(*runtime.Context)
	storage := ctx.Storage

	childStorageKey := args[0].I64()

	child, err := storage.GetChild(asMemorySlice(ctx, childStorageKey))
	if err != nil {
		logger.Error("[ext_default_child_storage_root_version_1] failed to retrieve child", "error", err)
		return nil, err
	}

	childRoot, err := child.Hash()
	if err != nil {
		logger.Error("[ext_default_child_storage_root_version_1] failed to encode child root", "error", err)
		return nil, err
	}

	root, err := toWasmMemoryOptional(ctx, childRoot[:])
	if err != nil {
		logger.Error("[ext_default_child_storage_root_version_1] failed to allocate", "error", err)
		return nil, err
	}

	return []wasm.Value{wasm.NewI64(root)}, nil
}

//func ext_default_child_storage_set_version_1(context unsafe.Pointer, childStorageKeySpan, keySpan, valueSpan C.int64_t) {
func ext_default_child_storage_set_version_1(env interface{}, args []wasm.Value) ([]wasm.Value, error) {
	logger.Debug("[ext_default_child_storage_set_version_1] executing...")

	ctx := env.(*runtime.Context)
	storage := ctx.Storage

	childStorageKeySpan := args[0].I64()
	keySpan := args[1].I64()
	valueSpan := args[2].I64()

	childStorageKey := asMemorySlice(ctx, childStorageKeySpan)
	key := asMemorySlice(ctx, keySpan)
	value := asMemorySlice(ctx, valueSpan)

	cp := make([]byte, len(value))
	copy(cp, value)

<<<<<<< HEAD
	if ctx.TransactionStorageChanges != nil {
		ctx.TransactionStorageChanges = append(ctx.TransactionStorageChanges, &runtime.TransactionStorageChange{
			Operation:  runtime.SetOp,
			KeyToChild: childStorageKey,
			Key:        key,
			Value:      cp,
		})
		return nil, nil
	}

=======
>>>>>>> 99a50eb4
	err := storage.SetChildStorage(childStorageKey, key, cp)
	if err != nil {
		logger.Error("[ext_default_child_storage_set_version_1] failed to set value in child storage", "error", err)
		return nil, err
	}

	return nil, nil
}

//func ext_default_child_storage_storage_kill_version_1(context unsafe.Pointer, childStorageKeySpan C.int64_t) {
func ext_default_child_storage_storage_kill_version_1(env interface{}, args []wasm.Value) ([]wasm.Value, error) {
	logger.Debug("[ext_default_child_storage_storage_kill_version_1] executing...")

	ctx := env.(*runtime.Context)
	storage := ctx.Storage
	childStorageKeySpan := args[0].I64()

<<<<<<< HEAD
	childStorageKey := asMemorySlice(ctx, childStorageKeySpan)

	if ctx.TransactionStorageChanges != nil {
		ctx.TransactionStorageChanges = append(ctx.TransactionStorageChanges, &runtime.TransactionStorageChange{
			Operation:  runtime.DeleteChildOp,
			KeyToChild: childStorageKey,
		})
		return nil, nil
	}

=======
	childStorageKey := asMemorySlice(instanceContext, childStorageKeySpan)
>>>>>>> 99a50eb4
	storage.DeleteChild(childStorageKey)
	return nil, nil
}

//func ext_allocator_free_version_1(context unsafe.Pointer, addr C.int32_t) {
func ext_allocator_free_version_1(env interface{}, args []wasm.Value) ([]wasm.Value, error) {
	logger.Trace("[ext_allocator_free_version_1] executing...")

	ctx := env.(*runtime.Context)
	addr, ok := args[0].Unwrap().(int32)
	if !ok {
		logger.Crit("[ext_allocator_free_version_1]", "error", "addr cannot be converted to int32")
	}

	err := ctx.Allocator.Deallocate(uint32(addr))
	if err != nil {
		logger.Error("[ext_allocator_free_version_1] failed to free memory", "error", err)
	}

	return nil, nil
}

//func ext_allocator_malloc_version_1(ctx interface{}, size C.int32_t) C.int32_t {
func ext_allocator_malloc_version_1(env interface{}, args []wasm.Value) ([]wasm.Value, error) {
	logger.Trace("[ext_allocator_malloc_version_1] executing...")
	size, ok := args[0].Unwrap().(int32)
	if !ok {
		logger.Crit("[ext_allocator_malloc_version_1]", "error", "addr cannot be converted to int32")
	}

	ctx := env.(*runtime.Context)

	res, err := ctx.Allocator.Allocate(uint32(size))
	if err != nil {
		logger.Crit("[ext_allocator_malloc_version_1] failed to allocate memory", "error", err)
		return nil, err
	}

	logger.Trace("[ext_allocator_malloc_version_1]", "size", size, "ptr", res)
	return []wasm.Value{wasm.NewI32(int32(res))}, nil
}

//func ext_hashing_blake2_128_version_1(context unsafe.Pointer, dataSpan C.int64_t) C.int32_t {
func ext_hashing_blake2_128_version_1(env interface{}, args []wasm.Value) ([]wasm.Value, error) {
	logger.Trace("[ext_hashing_blake2_128_version_1] executing...")

	ctx := env.(*runtime.Context)
	dataSpan := args[0].I64()

	data := asMemorySlice(ctx, dataSpan)

	hash, err := common.Blake2b128(data)
	if err != nil {
		logger.Error("[ext_hashing_blake2_128_version_1]", "error", err)
		return nil, err
	}

	logger.Debug("[ext_hashing_blake2_128_version_1]", "data", fmt.Sprintf("0x%x", data), "hash", fmt.Sprintf("0x%x", hash))

	out, err := toWasmMemorySized(ctx, hash, 16)
	if err != nil {
		logger.Error("[ext_hashing_blake2_128_version_1] failed to allocate", "error", err)
		return nil, err
	}

	return []wasm.Value{wasm.NewI32(int32(out))}, nil
}

//func ext_hashing_blake2_256_version_1(context unsafe.Pointer, dataSpan C.int64_t) C.int32_t {
func ext_hashing_blake2_256_version_1(env interface{}, args []wasm.Value) ([]wasm.Value, error) {
	logger.Trace("[ext_hashing_blake2_256_version_1] executing...")

	ctx := env.(*runtime.Context)
	dataSpan := args[0].I64()

	data := asMemorySlice(ctx, dataSpan)

	hash, err := common.Blake2bHash(data)
	if err != nil {
		logger.Error("[ext_hashing_blake2_256_version_1]", "error", err)
		return nil, err
	}

	logger.Debug("[ext_hashing_blake2_256_version_1]", "data", fmt.Sprintf("0x%x", data), "hash", hash)

	out, err := toWasmMemorySized(ctx, hash[:], 32)
	if err != nil {
		logger.Error("[ext_hashing_blake2_256_version_1] failed to allocate", "error", err)
		return nil, err
	}

	return []wasm.Value{wasm.NewI32(int32(out))}, nil
}

//func ext_hashing_keccak_256_version_1(context unsafe.Pointer, dataSpan C.int64_t) C.int32_t {
func ext_hashing_keccak_256_version_1(env interface{}, args []wasm.Value) ([]wasm.Value, error) {
	logger.Trace("[ext_hashing_keccak_256_version_1] executing...")

	ctx := env.(*runtime.Context)
	dataSpan := args[0].I64()
	data := asMemorySlice(ctx, dataSpan)

	hash, err := common.Keccak256(data)
	if err != nil {
		logger.Error("[ext_hashing_keccak_256_version_1]", "error", err)
		return nil, err
	}

	logger.Debug("[ext_hashing_keccak_256_version_1]", "data", fmt.Sprintf("0x%x", data), "hash", hash)

	out, err := toWasmMemorySized(ctx, hash[:], 32)
	if err != nil {
		logger.Error("[ext_hashing_keccak_256_version_1] failed to allocate", "error", err)
		return nil, err
	}

	return []wasm.Value{wasm.NewI32(int32(out))}, nil
}

//func ext_hashing_sha2_256_version_1(context unsafe.Pointer, dataSpan C.int64_t) C.int32_t {
func ext_hashing_sha2_256_version_1(env interface{}, args []wasm.Value) ([]wasm.Value, error) {
	logger.Trace("[ext_hashing_sha2_256_version_1] executing...")

	ctx := env.(*runtime.Context)
	dataSpan := args[0].I64()
	data := asMemorySlice(ctx, dataSpan)
	hash := common.Sha256(data)

	logger.Debug("[ext_hashing_sha2_256_version_1]", "data", data, "hash", hash)

	out, err := toWasmMemorySized(ctx, hash[:], 32)
	if err != nil {
		logger.Error("[ext_hashing_sha2_256_version_1] failed to allocate", "error", err)
		return nil, err
	}

	return []wasm.Value{wasm.NewI32(int32(out))}, nil
}

//func ext_hashing_twox_256_version_1(context unsafe.Pointer, dataSpan C.int64_t) C.int32_t {
func ext_hashing_twox_256_version_1(env interface{}, args []wasm.Value) ([]wasm.Value, error) {
	logger.Trace("[ext_hashing_twox_256_version_1] executing...")

	ctx := env.(*runtime.Context)
	dataSpan := args[0].I64()
	data := asMemorySlice(ctx, dataSpan)

	hash, err := common.Twox256(data)
	if err != nil {
		logger.Error("[ext_hashing_twox_256_version_1]", "error", err)
		return nil, err
	}

	logger.Debug("[ext_hashing_twox_256_version_1]", "data", data, "hash", hash)

	out, err := toWasmMemorySized(ctx, hash[:], 32)
	if err != nil {
		logger.Error("[ext_hashing_twox_256_version_1] failed to allocate", "error", err)
		return nil, err
	}

	return []wasm.Value{wasm.NewI32(int32(out))}, nil
}

//func ext_hashing_twox_128_version_1(context unsafe.Pointer, dataSpan C.int64_t) C.int32_t {
func ext_hashing_twox_128_version_1(env interface{}, args []wasm.Value) ([]wasm.Value, error) {
	logger.Trace("[ext_hashing_twox_128_version_1] executing...")

	ctx := env.(*runtime.Context)
	dataSpan := args[0].I64()
	data := asMemorySlice(ctx, dataSpan)

	hash, err := common.Twox128Hash(data)
	if err != nil {
		logger.Error("[ext_hashing_twox_128_version_1]", "error", err)
		return nil, err
	}

	logger.Debug("[ext_hashing_twox_128_version_1]", "data", fmt.Sprintf("%s", data), "hash", fmt.Sprintf("0x%x", hash))

	out, err := toWasmMemorySized(ctx, hash, 16)
	if err != nil {
		logger.Error("[ext_hashing_twox_128_version_1] failed to allocate", "error", err)
		return nil, err
	}

	return []wasm.Value{wasm.NewI32(int32(out))}, nil
}

//func ext_hashing_twox_64_version_1(context unsafe.Pointer, dataSpan C.int64_t) C.int32_t {
func ext_hashing_twox_64_version_1(env interface{}, args []wasm.Value) ([]wasm.Value, error) {
	logger.Trace("[ext_hashing_twox_64_version_1] executing...")

	ctx := env.(*runtime.Context)
	dataSpan := args[0].I64()
	data := asMemorySlice(ctx, dataSpan)

	hash, err := common.Twox64(data)
	if err != nil {
		logger.Error("[ext_hashing_twox_64_version_1]", "error", err)
		return nil, err
	}

	logger.Debug("[ext_hashing_twox_64_version_1]", "data", fmt.Sprintf("0x%x", data), "hash", fmt.Sprintf("0x%x", hash))

	out, err := toWasmMemorySized(ctx, hash, 8)
	if err != nil {
		logger.Error("[ext_hashing_twox_64_version_1] failed to allocate", "error", err)
		return nil, err
	}

	return []wasm.Value{wasm.NewI32(int32(out))}, nil
}

//func ext_offchain_index_set_version_1(context unsafe.Pointer, a, b C.int64_t) {
func ext_offchain_index_set_version_1(env interface{}, _ []wasm.Value) ([]wasm.Value, error) {
	logger.Trace("[ext_offchain_index_set_version_1] executing...")
	logger.Warn("[ext_offchain_index_set_version_1] unimplemented")
	return nil, nil
}

//func ext_offchain_is_validator_version_1(context unsafe.Pointer) C.int32_t {
func ext_offchain_is_validator_version_1(env interface{}, _ []wasm.Value) ([]wasm.Value, error) {
	logger.Debug("[ext_offchain_is_validator_version_1] executing...")
	ctx := env.(*runtime.Context)
	if ctx.Validator {
		return []wasm.Value{wasm.NewI32(1)}, nil
	}
	return []wasm.Value{wasm.NewI32(0)}, nil
}

//func ext_offchain_local_storage_compare_and_set_version_1(context unsafe.Pointer, kind C.int32_t, key, oldValue, newValue C.int64_t) C.int32_t {
func ext_offchain_local_storage_compare_and_set_version_1(env interface{}, args []wasm.Value) ([]wasm.Value, error) {
	logger.Debug("[ext_offchain_local_storage_compare_and_set_version_1] executing...")

	ctx := env.(*runtime.Context)
	kind := args[0].I32()
	key := args[1].I64()
	oldValue := args[2].I64()
	newValue := args[3].I64()

	storageKey := asMemorySlice(ctx, key)

	var storedValue []byte
	var err error

	switch runtime.NodeStorageType(kind) {
	case runtime.NodeStorageTypePersistent:
		storedValue, err = ctx.NodeStorage.PersistentStorage.Get(storageKey)
	case runtime.NodeStorageTypeLocal:
		storedValue, err = ctx.NodeStorage.LocalStorage.Get(storageKey)
	}

	if err != nil {
		logger.Error("[ext_offchain_local_storage_compare_and_set_version_1] failed to get value from storage", "error", err)
		return nil, err
	}

	oldVal := asMemorySlice(ctx, oldValue)
	newVal := asMemorySlice(ctx, newValue)
	if reflect.DeepEqual(storedValue, oldVal) {
		cp := make([]byte, len(newVal))
		copy(cp, newVal)
		err = ctx.NodeStorage.LocalStorage.Put(storageKey, cp)
		if err != nil {
			logger.Error("[ext_offchain_local_storage_compare_and_set_version_1] failed to set value in storage", "error", err)
			return []wasm.Value{wasm.NewI32(0)}, nil
		}
	}

	return []wasm.Value{wasm.NewI32(1)}, nil
}

//func ext_offchain_local_storage_get_version_1(context unsafe.Pointer, kind C.int32_t, key C.int64_t) C.int64_t {
func ext_offchain_local_storage_get_version_1(env interface{}, args []wasm.Value) ([]wasm.Value, error) {
	logger.Debug("[ext_offchain_local_storage_get_version_1] executing...")

	ctx := env.(*runtime.Context)
	kind := args[0].I32()
	key := args[1].I64()

	storageKey := asMemorySlice(ctx, key)

	var res []byte
	var err error

	switch runtime.NodeStorageType(kind) {
	case runtime.NodeStorageTypePersistent:
		res, err = ctx.NodeStorage.PersistentStorage.Get(storageKey)
	case runtime.NodeStorageTypeLocal:
		res, err = ctx.NodeStorage.LocalStorage.Get(storageKey)
	}

	if err != nil {
		logger.Error("[ext_offchain_local_storage_get_version_1] failed to get value from storage", "error", err)
		return nil, err
	}
	// allocate memory for value and copy value to memory
	ptr, err := toWasmMemoryOptional(ctx, res)
	if err != nil {
		logger.Error("[ext_offchain_local_storage_get_version_1] failed to allocate memory", "error", err)
		return []wasm.Value{wasm.NewI64(0)}, nil
	}
	return []wasm.Value{wasm.NewI64(ptr)}, nil
}

//func ext_offchain_local_storage_set_version_1(context unsafe.Pointer, kind C.int32_t, key, value C.int64_t) {
func ext_offchain_local_storage_set_version_1(env interface{}, args []wasm.Value) ([]wasm.Value, error) {
	logger.Debug("[ext_offchain_local_storage_set_version_1] executing...")

	ctx := env.(*runtime.Context)
	kind := args[0].I32()
	key := args[1].I64()
	value := args[2].I64()

	storageKey := asMemorySlice(ctx, key)
	newValue := asMemorySlice(ctx, value)
	cp := make([]byte, len(newValue))
	copy(cp, newValue)

	var err error
	switch runtime.NodeStorageType(kind) {
	case runtime.NodeStorageTypePersistent:
		err = ctx.NodeStorage.PersistentStorage.Put(storageKey, cp)
	case runtime.NodeStorageTypeLocal:
		err = ctx.NodeStorage.LocalStorage.Put(storageKey, cp)
	}

	if err != nil {
		logger.Error("[ext_offchain_local_storage_set_version_1] failed to set value in storage", "error", err)
		return nil, err
	}

	return nil, nil
}

//func ext_offchain_network_state_version_1(context unsafe.Pointer) C.int64_t {
func ext_offchain_network_state_version_1(env interface{}, _ []wasm.Value) ([]wasm.Value, error) {
	logger.Debug("[ext_offchain_network_state_version_1] executing...")
	ctx := env.(*runtime.Context)

	if ctx.Network == nil {
		return []wasm.Value{wasm.NewI64(0)}, nil
	}

	nsEnc, err := scale.Encode(ctx.Network.NetworkState())
	if err != nil {
		logger.Error("[ext_offchain_network_state_version_1] failed at encoding network state", "error", err)
		return nil, err
	}

	// copy network state length to memory writtenOut location
	nsEncLen := uint32(len(nsEnc))
	buf := make([]byte, 4)
	binary.LittleEndian.PutUint32(buf, nsEncLen)

	// allocate memory for value and copy value to memory
	ptr, err := toWasmMemorySized(ctx, nsEnc, nsEncLen)
	if err != nil {
		logger.Error("[ext_offchain_network_state_version_1] failed to allocate memory", "error", err)
		return []wasm.Value{wasm.NewI64(0)}, nil
	}

	return []wasm.Value{wasm.NewI64(ptr)}, nil
}

//func ext_offchain_random_seed_version_1(context unsafe.Pointer) C.int32_t {
func ext_offchain_random_seed_version_1(env interface{}, _ []wasm.Value) ([]wasm.Value, error) {
	logger.Debug("[ext_offchain_random_seed_version_1] executing...")
	ctx := env.(*runtime.Context)

	seed := make([]byte, 32)
	_, err := rand.Read(seed)
	if err != nil {
		logger.Error("[ext_offchain_random_seed_version_1] failed to generate random seed", "error", err)
		return nil, err
	}

	ptr, err := toWasmMemorySized(ctx, seed, 32)
	if err != nil {
		logger.Error("[ext_offchain_random_seed_version_1] failed to allocate memory", "error", err)
		return nil, err
	}

	return []wasm.Value{wasm.NewI32(ptr)}, nil
}

//func ext_offchain_submit_transaction_version_1(context unsafe.Pointer, data C.int64_t) C.int64_t {
func ext_offchain_submit_transaction_version_1(env interface{}, args []wasm.Value) ([]wasm.Value, error) {
	logger.Debug("[ext_offchain_submit_transaction_version_1] executing...")

	ctx := env.(*runtime.Context)
	data := args[0].I64()
	extBytes := asMemorySlice(ctx, data)

	var decExt interface{}
	decExt, err := scale.Decode(extBytes, decExt)
	if err != nil {
		logger.Error("[ext_offchain_submit_transaction_version_1] failed to decode extrinsic data", "error", err)
		return nil, err
	}

	extrinsic := types.Extrinsic(decExt.([]byte))

	// validate the transaction
	txv := transaction.NewValidity(0, [][]byte{{}}, [][]byte{{}}, 0, false)
	vtx := transaction.NewValidTransaction(extrinsic, txv)

	ctx.Transaction.AddToPool(vtx)

	ptr, err := toWasmMemoryOptional(ctx, nil)
	if err != nil {
		logger.Error("[ext_offchain_submit_transaction_version_1] failed to allocate memory", "error", err)
		return nil, err
	}

	return []wasm.Value{wasm.NewI64(ptr)}, nil
}

func storageAppend(storage runtime.Storage, key, valueToAppend []byte) error {
	nextLength := big.NewInt(1)
	var valueRes []byte

	// this function assumes the item in storage is a SCALE encoded array of items
	// the valueToAppend is a new item, so it appends the item and increases the length prefix by 1
	valueCurr := storage.Get(key)
	if len(valueCurr) == 0 {
		valueRes = valueToAppend
	} else {
		// remove length prefix from existing value
		r := &bytes.Buffer{}
		_, _ = r.Write(valueCurr)
		dec := &scale.Decoder{Reader: r}
		currLength, err := dec.DecodeBigInt() //nolint
		if err != nil {
			logger.Trace("[ext_storage_append_version_1] item in storage is not SCALE encoded, overwriting", "key", key)
			storage.Set(key, append([]byte{4}, valueToAppend...))
			return nil
		}

		// append new item
		valueRes = append(r.Bytes(), valueToAppend...)

		// increase length by 1
		nextLength = big.NewInt(0).Add(currLength, big.NewInt(1))
	}

	lengthEnc, err := scale.Encode(nextLength)
	if err != nil {
		logger.Trace("[ext_storage_append_version_1] failed to encode new length", "error", err)
		return err
	}

	// append new length prefix to start of items array
	finalVal := append(lengthEnc, valueRes...)
	logger.Debug("[ext_storage_append_version_1]", "resulting value", fmt.Sprintf("0x%x", finalVal))
	storage.Set(key, finalVal)
	return nil
}

//func ext_storage_append_version_1(context unsafe.Pointer, keySpan, valueSpan C.int64_t) {
func ext_storage_append_version_1(env interface{}, args []wasm.Value) ([]wasm.Value, error) {
	logger.Trace("[ext_storage_append_version_1] executing...")

	ctx := env.(*runtime.Context)
	keySpan := args[0].I64()
	valueSpan := args[1].I64()
	storage := ctx.Storage

<<<<<<< HEAD
	key := asMemorySlice(ctx, keySpan)
	logger.Debug("[ext_storage_append_version_1]", "key", fmt.Sprintf("0x%x", key))
	valueAppend := asMemorySlice(ctx, valueSpan)
=======
	key := asMemorySlice(instanceContext, keySpan)
	valueAppend := asMemorySlice(instanceContext, valueSpan)
	logger.Debug("[ext_storage_append_version_1]", "key", fmt.Sprintf("0x%x", key), "value to append", fmt.Sprintf("0x%x", valueAppend))
>>>>>>> 99a50eb4

	cp := make([]byte, len(valueAppend))
	copy(cp, valueAppend)

<<<<<<< HEAD
	if ctx.TransactionStorageChanges != nil {
		ctx.TransactionStorageChanges = append(ctx.TransactionStorageChanges, &runtime.TransactionStorageChange{
			Operation: runtime.AppendOp,
			Key:       key,
			Value:     cp,
		})
		return nil, nil
	}

=======
>>>>>>> 99a50eb4
	err := storageAppend(storage, key, cp)
	if err != nil {
		logger.Error("[ext_storage_append_version_1]", "error", err)
		return nil, err
	}

	return nil, nil
}

//func ext_storage_changes_root_version_1(context unsafe.Pointer, parentHashSpan C.int64_t) C.int64_t {
func ext_storage_changes_root_version_1(env interface{}, _ []wasm.Value) ([]wasm.Value, error) {
	logger.Trace("[ext_storage_changes_root_version_1] executing...")
	logger.Debug("[ext_storage_changes_root_version_1] returning None")

	ctx := env.(*runtime.Context)

	rootSpan, err := toWasmMemoryOptional(ctx, nil)
	if err != nil {
		logger.Error("[ext_storage_changes_root_version_1] failed to allocate", "error", err)
		return nil, err
	}

	return []wasm.Value{wasm.NewI64(rootSpan)}, nil
}

//func ext_storage_clear_version_1(context unsafe.Pointer, keySpan C.int64_t) {
func ext_storage_clear_version_1(env interface{}, args []wasm.Value) ([]wasm.Value, error) {
	logger.Trace("[ext_storage_clear_version_1] executing...")

	ctx := env.(*runtime.Context)
	storage := ctx.Storage
	keySpan := args[0].I64()

	key := asMemorySlice(ctx, keySpan)

	logger.Debug("[ext_storage_clear_version_1]", "key", fmt.Sprintf("0x%x", key))
<<<<<<< HEAD

	if ctx.TransactionStorageChanges != nil {
		ctx.TransactionStorageChanges = append(ctx.TransactionStorageChanges, &runtime.TransactionStorageChange{
			Operation: runtime.ClearOp,
			Key:       key,
		})
		return nil, nil
	}

=======
>>>>>>> 99a50eb4
	storage.Delete(key)
	return nil, nil
}

//func ext_storage_clear_prefix_version_1(context unsafe.Pointer, prefixSpan C.int64_t) {
func ext_storage_clear_prefix_version_1(env interface{}, args []wasm.Value) ([]wasm.Value, error) {
	logger.Trace("[ext_storage_clear_prefix_version_1] executing...")

	ctx := env.(*runtime.Context)
	prefixSpan := args[0].I64()

	storage := ctx.Storage

	prefix := asMemorySlice(ctx, prefixSpan)
	logger.Debug("[ext_storage_clear_prefix_version_1]", "prefix", fmt.Sprintf("0x%x", prefix))

<<<<<<< HEAD
	if ctx.TransactionStorageChanges != nil {
		ctx.TransactionStorageChanges = append(ctx.TransactionStorageChanges, &runtime.TransactionStorageChange{
			Operation: runtime.ClearPrefixOp,
			Prefix:    prefix,
		})
		return nil, nil
	}

=======
>>>>>>> 99a50eb4
	err := storage.ClearPrefix(prefix)
	if err != nil {
		logger.Error("[ext_storage_clear_prefix_version_1]", "error", err)
		return nil, err
	}

	return nil, nil
}

//func ext_storage_exists_version_1(context unsafe.Pointer, keySpan C.int64_t) C.int32_t {
func ext_storage_exists_version_1(env interface{}, args []wasm.Value) ([]wasm.Value, error) {
	logger.Trace("[ext_storage_exists_version_1] executing...")

	ctx := env.(*runtime.Context)
	storage := ctx.Storage
	keySpan := args[0].I64()

	key := asMemorySlice(ctx, keySpan)
	logger.Debug("[ext_storage_exists_version_1]", "key", fmt.Sprintf("0x%x", key))

	val := storage.Get(key)
	if len(val) > 0 {
		return []wasm.Value{wasm.NewI32(1)}, nil
	}

	return []wasm.Value{wasm.NewI32(0)}, nil
}

//func ext_storage_get_version_1(context unsafe.Pointer, keySpan C.int64_t) C.int64_t {
func ext_storage_get_version_1(env interface{}, args []wasm.Value) ([]wasm.Value, error) {
	logger.Trace("[ext_storage_get_version_1] executing...")

	ctx := env.(*runtime.Context)
	storage := ctx.Storage
	keySpan := args[0].I64()

	key := asMemorySlice(ctx, keySpan)
	logger.Debug("[ext_storage_get_version_1]", "key", fmt.Sprintf("0x%x", key))

	value := storage.Get(key)
	logger.Debug("[ext_storage_get_version_1]", "value", fmt.Sprintf("0x%x", value))

	valueSpan, err := toWasmMemoryOptional(ctx, value)
	if err != nil {
		logger.Error("[ext_storage_get_version_1] failed to allocate", "error", err)
		return nil, err
	}

	logger.Debug("[ext_storage_get_version_1] returning...")
	return []wasm.Value{wasm.NewI64(valueSpan)}, nil
}

//func ext_storage_next_key_version_1(context unsafe.Pointer, keySpan C.int64_t) C.int64_t {
func ext_storage_next_key_version_1(env interface{}, args []wasm.Value) ([]wasm.Value, error) {
	logger.Trace("[ext_storage_next_key_version_1] executing...")

	ctx := env.(*runtime.Context)
	storage := ctx.Storage
	keySpan := args[0].I64()

	key := asMemorySlice(ctx, keySpan)

	next := storage.NextKey(key)
	logger.Debug("[ext_storage_next_key_version_1]", "key", fmt.Sprintf("0x%x", key), "next", fmt.Sprintf("0x%x", next))

	nextSpan, err := toWasmMemoryOptional(ctx, next)
	if err != nil {
		logger.Error("[ext_storage_next_key_version_1] failed to allocate", "error", err)
		return nil, err
	}

	return []wasm.Value{wasm.NewI64(nextSpan)}, nil
}

//func ext_storage_read_version_1(context unsafe.Pointer, keySpan, valueOut C.int64_t, offset C.int32_t) C.int64_t {
func ext_storage_read_version_1(env interface{}, args []wasm.Value) ([]wasm.Value, error) {
	logger.Trace("[ext_storage_read_version_1] executing...")

	ctx := env.(*runtime.Context)
	storage := ctx.Storage
	memory := ctx.Memory.Data()

	keySpan := args[0].I64()
	valueOut := args[1].I64()
	offset, ok := args[2].Unwrap().(int32)
	if !ok {
		logger.Crit("[ext_storage_read_version_1]", "error", "addr cannot be converted to int32")
	}

	key := asMemorySlice(ctx, keySpan)
	value := storage.Get(key)
	logger.Debug("[ext_storage_read_version_1]", "key", fmt.Sprintf("0x%x", key), "value", fmt.Sprintf("0x%x", value))

	if value == nil {
		ret, _ := toWasmMemoryOptional(ctx, nil)
		return []wasm.Value{wasm.NewI64(ret)}, nil
	}

	var size uint32

	if int(offset) > len(value) {
		size = uint32(0)
	} else {
		size = uint32(len(value[offset:]))
		valueBuf, valueLen := int64ToPointerAndSize(valueOut)
		copy(memory[valueBuf:valueBuf+valueLen], value[offset:])
	}

	sizeSpan, err := toWasmMemoryOptionalUint32(ctx, &size)
	if err != nil {
		logger.Error("[ext_storage_read_version_1] failed to allocate", "error", err)
		return nil, err
	}

	return []wasm.Value{wasm.NewI64(sizeSpan)}, nil
}

//func ext_storage_root_version_1(context unsafe.Pointer) C.int64_t {
func ext_storage_root_version_1(env interface{}, _ []wasm.Value) ([]wasm.Value, error) {
	logger.Trace("[ext_storage_root_version_1] executing...")

	ctx := env.(*runtime.Context)
	storage := ctx.Storage

	root, err := storage.Root()
	if err != nil {
		logger.Error("[ext_storage_root_version_1] failed to get storage root", "error", err)
		return nil, err
	}

	logger.Debug("[ext_storage_root_version_1]", "root", root)

	rootSpan, err := toWasmMemory(ctx, root[:])
	if err != nil {
		logger.Error("[ext_storage_root_version_1] failed to allocate", "error", err)
		return nil, err
	}

	return []wasm.Value{wasm.NewI64(rootSpan)}, nil
}

//func ext_storage_set_version_1(context unsafe.Pointer, keySpan C.int64_t, valueSpan C.int64_t) {
func ext_storage_set_version_1(env interface{}, args []wasm.Value) ([]wasm.Value, error) {
	logger.Trace("[ext_storage_set_version_1] executing...")

	ctx := env.(*runtime.Context)
	storage := ctx.Storage
	keySpan := args[0].I64()
	valueSpan := args[1].I64()

	key := asMemorySlice(ctx, keySpan)
	value := asMemorySlice(ctx, valueSpan)

	cp := make([]byte, len(value))
	copy(cp, value)

<<<<<<< HEAD
	if ctx.TransactionStorageChanges != nil {
		ctx.TransactionStorageChanges = append(ctx.TransactionStorageChanges, &runtime.TransactionStorageChange{
			Operation: runtime.SetOp,
			Key:       key,
			Value:     cp,
		})
		return nil, nil
	}

=======
>>>>>>> 99a50eb4
	logger.Debug("[ext_storage_set_version_1]", "key", fmt.Sprintf("0x%x", key), "val", fmt.Sprintf("0x%x", value))
	storage.Set(key, cp)
	return nil, nil
}

//func ext_storage_start_transaction_version_1(context unsafe.Pointer) {
func ext_storage_start_transaction_version_1(env interface{}, _ []wasm.Value) ([]wasm.Value, error) {
	logger.Debug("[ext_storage_start_transaction_version_1] executing...")
<<<<<<< HEAD
	ctx := env.(*runtime.Context)
	ctx.TransactionStorageChanges = []*runtime.TransactionStorageChange{}
	return nil, nil
=======
	instanceContext := wasm.IntoInstanceContext(context)
	instanceContext.Data().(*runtime.Context).Storage.BeginStorageTransaction()
>>>>>>> 99a50eb4
}

//func ext_storage_rollback_transaction_version_1(context unsafe.Pointer) {
func ext_storage_rollback_transaction_version_1(env interface{}, _ []wasm.Value) ([]wasm.Value, error) {
	logger.Debug("[ext_storage_rollback_transaction_version_1] executing...")
<<<<<<< HEAD
	ctx := env.(*runtime.Context)
	ctx.TransactionStorageChanges = nil
	return nil, nil
=======
	instanceContext := wasm.IntoInstanceContext(context)
	instanceContext.Data().(*runtime.Context).Storage.RollbackStorageTransaction()
>>>>>>> 99a50eb4
}

//func ext_storage_commit_transaction_version_1(context unsafe.Pointer) {
func ext_storage_commit_transaction_version_1(env interface{}, _ []wasm.Value) ([]wasm.Value, error) {
	logger.Debug("[ext_storage_commit_transaction_version_1] executing...")
<<<<<<< HEAD

	ctx := env.(*runtime.Context)
	storage := ctx.Storage
	changes := ctx.TransactionStorageChanges

	if changes == nil {
		panic("ext_storage_start_transaction_version_1 was not called before ext_storage_commit_transaction_version_1")
	}

	for _, change := range changes {
		switch change.Operation {
		case runtime.SetOp:
			if change.KeyToChild != nil {
				err := storage.SetChildStorage(change.KeyToChild, change.Key, change.Value)
				if err != nil {
					logger.Error("[ext_default_child_storage_set_version_1] failed to set value in child storage", "error", err)
				}

				continue
			}

			storage.Set(change.Key, change.Value)
		case runtime.ClearOp:
			if change.KeyToChild != nil {
				err := storage.ClearChildStorage(change.KeyToChild, change.Key)
				if err != nil {
					logger.Error("[ext_default_child_storage_clear_version_1] failed to clear child storage", "error", err)
				}

				continue
			}

			storage.Delete(change.Key)
		case runtime.ClearPrefixOp:
			if change.KeyToChild != nil {
				err := storage.ClearPrefixInChild(change.KeyToChild, change.Prefix)
				if err != nil {
					logger.Error("[ext_storage_commit_transaction_version_1] failed to clear prefix in child", "error", err)
				}

				continue
			}

			err := storage.ClearPrefix(change.Prefix)
			if err != nil {
				logger.Error("[ext_storage_commit_transaction_version_1] failed to clear prefix", "error", err)
			}
		case runtime.AppendOp:
			err := storageAppend(storage, change.Key, change.Value)
			if err != nil {
				logger.Error("[ext_storage_commit_transaction_version_1] failed to append to storage", "key", change.Key, "error", err)
			}
		case runtime.DeleteChildOp:
			storage.DeleteChild(change.KeyToChild)
		}
	}

	return nil, nil
=======
	instanceContext := wasm.IntoInstanceContext(context)
	instanceContext.Data().(*runtime.Context).Storage.CommitStorageTransaction()
>>>>>>> 99a50eb4
}

// Convert 64bit wasm span descriptor to Go memory slice
func asMemorySlice(ctx *runtime.Context, span int64) []byte {
	memory := ctx.Memory.Data()
	ptr, size := int64ToPointerAndSize(span)
	return memory[ptr : ptr+size]
}

// Copy a byte slice to wasm memory and return the resulting 64bit span descriptor
func toWasmMemory(ctx *runtime.Context, data []byte) (int64, error) {
	allocator := ctx.Allocator
	size := uint32(len(data))

	out, err := allocator.Allocate(size)
	if err != nil {
		return 0, err
	}

	memory := ctx.Memory.Data()

	if uint32(len(memory)) < out+size {
		panic(fmt.Sprintf("length of memory is less than expected, want %d have %d", out+size, len(memory)))
	}

	copy(memory[out:out+size], data[:])
	return pointerAndSizeToInt64(int32(out), int32(size)), nil
}

// Copy a byte slice of a fixed size to wasm memory and return resulting pointer
func toWasmMemorySized(ctx *runtime.Context, data []byte, size uint32) (uint32, error) {
	if int(size) != len(data) {
		return 0, errors.New("internal byte array size missmatch")
	}

	allocator := ctx.Allocator

	out, err := allocator.Allocate(size)
	if err != nil {
		return 0, err
	}

	memory := ctx.Memory.Data()
	copy(memory[out:out+size], data[:])

	return out, nil
}

// Wraps slice in optional.Bytes and copies result to wasm memory. Returns resulting 64bit span descriptor
func toWasmMemoryOptional(ctx *runtime.Context, data []byte) (int64, error) {
	var opt *optional.Bytes
	if data == nil {
		opt = optional.NewBytes(false, nil)
	} else {
		opt = optional.NewBytes(true, data)
	}

	enc, err := opt.Encode()
	if err != nil {
		return 0, err
	}

	return toWasmMemory(ctx, enc)
}

// Wraps slice in Result type and copies result to wasm memory. Returns resulting 64bit span descriptor
func toWasmMemoryResult(ctx *runtime.Context, data []byte) (int64, error) {
	var res *rtype.Result
	if len(data) == 0 {
		res = rtype.NewResult(byte(1), nil)
	} else {
		res = rtype.NewResult(byte(0), data)
	}

	enc, err := res.Encode()
	if err != nil {
		return 0, err
	}

	return toWasmMemory(ctx, enc)
}

// Wraps slice in optional and copies result to wasm memory. Returns resulting 64bit span descriptor
func toWasmMemoryOptionalUint32(ctx *runtime.Context, data *uint32) (int64, error) {
	var opt *optional.Uint32
	if data == nil {
		opt = optional.NewUint32(false, 0)
	} else {
		opt = optional.NewUint32(true, *data)
	}

	enc := opt.Encode()
	return toWasmMemory(ctx, enc)
}

// Wraps slice in optional.FixedSizeBytes and copies result to wasm memory. Returns resulting 64bit span descriptor
func toWasmMemoryFixedSizeOptional(context *runtime.Context, data []byte) (int64, error) {
	var opt *optional.FixedSizeBytes
	if data == nil {
		opt = optional.NewFixedSizeBytes(false, nil)
	} else {
		opt = optional.NewFixedSizeBytes(true, data)
	}

	enc, err := opt.Encode()
	if err != nil {
		return 0, err
	}

	return toWasmMemory(context, enc)
}<|MERGE_RESOLUTION|>--- conflicted
+++ resolved
@@ -891,18 +891,6 @@
 	keyToChild := asMemorySlice(ctx, childStorageKey)
 	key := asMemorySlice(ctx, keySpan)
 
-<<<<<<< HEAD
-	if ctx.TransactionStorageChanges != nil {
-		ctx.TransactionStorageChanges = append(ctx.TransactionStorageChanges, &runtime.TransactionStorageChange{
-			Operation:  runtime.ClearOp,
-			KeyToChild: keyToChild,
-			Key:        key,
-		})
-		return nil, nil
-	}
-
-=======
->>>>>>> 99a50eb4
 	err := storage.ClearChildStorage(keyToChild, key)
 	if err != nil {
 		logger.Error("[ext_default_child_storage_clear_version_1] failed to clear child storage", "error", err)
@@ -925,18 +913,6 @@
 	keyToChild := asMemorySlice(ctx, childStorageKey)
 	prefix := asMemorySlice(ctx, prefixSpan)
 
-<<<<<<< HEAD
-	if ctx.TransactionStorageChanges != nil {
-		ctx.TransactionStorageChanges = append(ctx.TransactionStorageChanges, &runtime.TransactionStorageChange{
-			Operation:  runtime.ClearPrefixOp,
-			KeyToChild: keyToChild,
-			Prefix:     prefix,
-		})
-		return nil, nil
-	}
-
-=======
->>>>>>> 99a50eb4
 	err := storage.ClearPrefixInChild(keyToChild, prefix)
 	if err != nil {
 		logger.Error("[ext_default_child_storage_clear_prefix_version_1] failed to clear prefix in child", "error", err)
@@ -1067,19 +1043,6 @@
 	cp := make([]byte, len(value))
 	copy(cp, value)
 
-<<<<<<< HEAD
-	if ctx.TransactionStorageChanges != nil {
-		ctx.TransactionStorageChanges = append(ctx.TransactionStorageChanges, &runtime.TransactionStorageChange{
-			Operation:  runtime.SetOp,
-			KeyToChild: childStorageKey,
-			Key:        key,
-			Value:      cp,
-		})
-		return nil, nil
-	}
-
-=======
->>>>>>> 99a50eb4
 	err := storage.SetChildStorage(childStorageKey, key, cp)
 	if err != nil {
 		logger.Error("[ext_default_child_storage_set_version_1] failed to set value in child storage", "error", err)
@@ -1097,20 +1060,7 @@
 	storage := ctx.Storage
 	childStorageKeySpan := args[0].I64()
 
-<<<<<<< HEAD
 	childStorageKey := asMemorySlice(ctx, childStorageKeySpan)
-
-	if ctx.TransactionStorageChanges != nil {
-		ctx.TransactionStorageChanges = append(ctx.TransactionStorageChanges, &runtime.TransactionStorageChange{
-			Operation:  runtime.DeleteChildOp,
-			KeyToChild: childStorageKey,
-		})
-		return nil, nil
-	}
-
-=======
-	childStorageKey := asMemorySlice(instanceContext, childStorageKeySpan)
->>>>>>> 99a50eb4
 	storage.DeleteChild(childStorageKey)
 	return nil, nil
 }
@@ -1580,31 +1530,13 @@
 	valueSpan := args[1].I64()
 	storage := ctx.Storage
 
-<<<<<<< HEAD
 	key := asMemorySlice(ctx, keySpan)
-	logger.Debug("[ext_storage_append_version_1]", "key", fmt.Sprintf("0x%x", key))
 	valueAppend := asMemorySlice(ctx, valueSpan)
-=======
-	key := asMemorySlice(instanceContext, keySpan)
-	valueAppend := asMemorySlice(instanceContext, valueSpan)
 	logger.Debug("[ext_storage_append_version_1]", "key", fmt.Sprintf("0x%x", key), "value to append", fmt.Sprintf("0x%x", valueAppend))
->>>>>>> 99a50eb4
 
 	cp := make([]byte, len(valueAppend))
 	copy(cp, valueAppend)
 
-<<<<<<< HEAD
-	if ctx.TransactionStorageChanges != nil {
-		ctx.TransactionStorageChanges = append(ctx.TransactionStorageChanges, &runtime.TransactionStorageChange{
-			Operation: runtime.AppendOp,
-			Key:       key,
-			Value:     cp,
-		})
-		return nil, nil
-	}
-
-=======
->>>>>>> 99a50eb4
 	err := storageAppend(storage, key, cp)
 	if err != nil {
 		logger.Error("[ext_storage_append_version_1]", "error", err)
@@ -1641,18 +1573,6 @@
 	key := asMemorySlice(ctx, keySpan)
 
 	logger.Debug("[ext_storage_clear_version_1]", "key", fmt.Sprintf("0x%x", key))
-<<<<<<< HEAD
-
-	if ctx.TransactionStorageChanges != nil {
-		ctx.TransactionStorageChanges = append(ctx.TransactionStorageChanges, &runtime.TransactionStorageChange{
-			Operation: runtime.ClearOp,
-			Key:       key,
-		})
-		return nil, nil
-	}
-
-=======
->>>>>>> 99a50eb4
 	storage.Delete(key)
 	return nil, nil
 }
@@ -1669,17 +1589,6 @@
 	prefix := asMemorySlice(ctx, prefixSpan)
 	logger.Debug("[ext_storage_clear_prefix_version_1]", "prefix", fmt.Sprintf("0x%x", prefix))
 
-<<<<<<< HEAD
-	if ctx.TransactionStorageChanges != nil {
-		ctx.TransactionStorageChanges = append(ctx.TransactionStorageChanges, &runtime.TransactionStorageChange{
-			Operation: runtime.ClearPrefixOp,
-			Prefix:    prefix,
-		})
-		return nil, nil
-	}
-
-=======
->>>>>>> 99a50eb4
 	err := storage.ClearPrefix(prefix)
 	if err != nil {
 		logger.Error("[ext_storage_clear_prefix_version_1]", "error", err)
@@ -1836,18 +1745,6 @@
 	cp := make([]byte, len(value))
 	copy(cp, value)
 
-<<<<<<< HEAD
-	if ctx.TransactionStorageChanges != nil {
-		ctx.TransactionStorageChanges = append(ctx.TransactionStorageChanges, &runtime.TransactionStorageChange{
-			Operation: runtime.SetOp,
-			Key:       key,
-			Value:     cp,
-		})
-		return nil, nil
-	}
-
-=======
->>>>>>> 99a50eb4
 	logger.Debug("[ext_storage_set_version_1]", "key", fmt.Sprintf("0x%x", key), "val", fmt.Sprintf("0x%x", value))
 	storage.Set(key, cp)
 	return nil, nil
@@ -1856,95 +1753,25 @@
 //func ext_storage_start_transaction_version_1(context unsafe.Pointer) {
 func ext_storage_start_transaction_version_1(env interface{}, _ []wasm.Value) ([]wasm.Value, error) {
 	logger.Debug("[ext_storage_start_transaction_version_1] executing...")
-<<<<<<< HEAD
-	ctx := env.(*runtime.Context)
-	ctx.TransactionStorageChanges = []*runtime.TransactionStorageChange{}
-	return nil, nil
-=======
-	instanceContext := wasm.IntoInstanceContext(context)
-	instanceContext.Data().(*runtime.Context).Storage.BeginStorageTransaction()
->>>>>>> 99a50eb4
+	ctx := env.(*runtime.Context)
+	ctx.Storage.BeginStorageTransaction()
+	return nil, nil
 }
 
 //func ext_storage_rollback_transaction_version_1(context unsafe.Pointer) {
 func ext_storage_rollback_transaction_version_1(env interface{}, _ []wasm.Value) ([]wasm.Value, error) {
 	logger.Debug("[ext_storage_rollback_transaction_version_1] executing...")
-<<<<<<< HEAD
-	ctx := env.(*runtime.Context)
-	ctx.TransactionStorageChanges = nil
-	return nil, nil
-=======
-	instanceContext := wasm.IntoInstanceContext(context)
-	instanceContext.Data().(*runtime.Context).Storage.RollbackStorageTransaction()
->>>>>>> 99a50eb4
+	ctx := env.(*runtime.Context)
+	ctx.Storage.RollbackStorageTransaction()
+	return nil, nil
 }
 
 //func ext_storage_commit_transaction_version_1(context unsafe.Pointer) {
 func ext_storage_commit_transaction_version_1(env interface{}, _ []wasm.Value) ([]wasm.Value, error) {
 	logger.Debug("[ext_storage_commit_transaction_version_1] executing...")
-<<<<<<< HEAD
-
-	ctx := env.(*runtime.Context)
-	storage := ctx.Storage
-	changes := ctx.TransactionStorageChanges
-
-	if changes == nil {
-		panic("ext_storage_start_transaction_version_1 was not called before ext_storage_commit_transaction_version_1")
-	}
-
-	for _, change := range changes {
-		switch change.Operation {
-		case runtime.SetOp:
-			if change.KeyToChild != nil {
-				err := storage.SetChildStorage(change.KeyToChild, change.Key, change.Value)
-				if err != nil {
-					logger.Error("[ext_default_child_storage_set_version_1] failed to set value in child storage", "error", err)
-				}
-
-				continue
-			}
-
-			storage.Set(change.Key, change.Value)
-		case runtime.ClearOp:
-			if change.KeyToChild != nil {
-				err := storage.ClearChildStorage(change.KeyToChild, change.Key)
-				if err != nil {
-					logger.Error("[ext_default_child_storage_clear_version_1] failed to clear child storage", "error", err)
-				}
-
-				continue
-			}
-
-			storage.Delete(change.Key)
-		case runtime.ClearPrefixOp:
-			if change.KeyToChild != nil {
-				err := storage.ClearPrefixInChild(change.KeyToChild, change.Prefix)
-				if err != nil {
-					logger.Error("[ext_storage_commit_transaction_version_1] failed to clear prefix in child", "error", err)
-				}
-
-				continue
-			}
-
-			err := storage.ClearPrefix(change.Prefix)
-			if err != nil {
-				logger.Error("[ext_storage_commit_transaction_version_1] failed to clear prefix", "error", err)
-			}
-		case runtime.AppendOp:
-			err := storageAppend(storage, change.Key, change.Value)
-			if err != nil {
-				logger.Error("[ext_storage_commit_transaction_version_1] failed to append to storage", "key", change.Key, "error", err)
-			}
-		case runtime.DeleteChildOp:
-			storage.DeleteChild(change.KeyToChild)
-		}
-	}
-
-	return nil, nil
-=======
-	instanceContext := wasm.IntoInstanceContext(context)
-	instanceContext.Data().(*runtime.Context).Storage.CommitStorageTransaction()
->>>>>>> 99a50eb4
+	ctx := env.(*runtime.Context)
+	ctx.Storage.CommitStorageTransaction()
+	return nil, nil
 }
 
 // Convert 64bit wasm span descriptor to Go memory slice
