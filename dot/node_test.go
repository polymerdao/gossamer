// Copyright 2021 ChainSafe Systems (ON)
// SPDX-License-Identifier: LGPL-3.0-only

package dot

import (
<<<<<<< HEAD
	"errors"
	"github.com/ChainSafe/gossamer/lib/runtime/wasmer"
=======
	"math/big"
	"reflect"
>>>>>>> c17b53ac
	"testing"

	"github.com/ChainSafe/gossamer/dot/state"
	"github.com/ChainSafe/gossamer/dot/types"
	"github.com/ChainSafe/gossamer/lib/common"
	"github.com/ChainSafe/gossamer/lib/keystore"
<<<<<<< HEAD
=======
	"github.com/ChainSafe/gossamer/lib/trie"
>>>>>>> c17b53ac
	"github.com/ChainSafe/gossamer/lib/utils"
	"github.com/stretchr/testify/assert"
	"github.com/stretchr/testify/require"
)

func TestInitNode(t *testing.T) {
	cfg := NewTestConfig(t)
	genFile := NewTestGenesisRawFile(t, cfg)
	require.NotNil(t, genFile)

	defer utils.RemoveTestDir(t)

	cfg.Init.Genesis = genFile.Name()

	type args struct {
		cfg *Config
	}
	tests := []struct {
		name string
		args args
		err  error
	}{
		{
			name: "test config",
			args: args{cfg: cfg},
		},
	}
	for _, tt := range tests {
		t.Run(tt.name, func(t *testing.T) {
			ni := nodeInterface{}
			err := ni.initNode(tt.args.cfg)

			if tt.err != nil {
				assert.EqualError(t, err, tt.err.Error())
			} else {
				assert.NoError(t, err)
			}
		})
	}
}

func TestLoadGlobalNodeName(t *testing.T) {
	t.Parallel()

	// initialise database using data directory
	basePath := utils.NewTestBasePath(t, "tmpBase")
	db, err := utils.SetupDatabase(basePath, false)
	require.NoError(t, err)

	basestate := state.NewBaseState(db)
	basestate.Put(common.NodeNameKey, []byte(`nodeName`))

	err = db.Close()
	require.NoError(t, err)

	type args struct {
		basepath string
	}
	tests := []struct {
		name         string
		args         args
		wantNodename string
		err          error
	}{
		{
			name:         "working example",
			args:         args{basepath: basePath},
			wantNodename: "nodeName",
		},
		{
			name: "wrong basepath test",
			args: args{basepath: "test_data"},
			err:  errors.New("Key not found"),
		},
	}
	for _, tt := range tests {
		t.Run(tt.name, func(t *testing.T) {
			gotNodename, err := LoadGlobalNodeName(tt.args.basepath)
			if tt.err != nil {
				assert.EqualError(t, err, tt.err.Error())
			} else {
				assert.NoError(t, err)
			}

			assert.Equal(t, tt.wantNodename, gotNodename)
		})
	}
}

func TestNewNodeB(t *testing.T) {
	cfg := NewTestConfig(t)
	require.NotNil(t, cfg)
	defer utils.RemoveTestDir(t)

	genFile := NewTestGenesisRawFile(t, cfg)
	require.NotNil(t, genFile)

<<<<<<< HEAD
	type args struct {
		cfg      *Config
		stopFunc func()
	}
	tests := []struct {
		name string
		args args
		want *Node
		err  error
	}{
		{
			name: "missing account key",
			args: args{
				cfg: &Config{
					Global: GlobalConfig{BasePath: cfg.Global.BasePath},
					Init:   InitConfig{Genesis: genFile.Name()},
					Core: CoreConfig{Roles: types.AuthorityRole },
				},
			},
			err:  errors.New("no keys provided for authority node"),
		},
		// TODO this is commented out because in holds a lock on badger db, causing next test to foil
		//{
		//	name: "missing wasm config",
		//	args: args{
		//		cfg: &Config{
		//			Global: GlobalConfig{BasePath: cfg.Global.BasePath},
		//			Init:   InitConfig{Genesis: genFile.Name()},
		//			Account: AccountConfig{Key: "alice"},
		//		},
		//	},
		//	err:  errors.New("failed to get runtime instance"),
		//},
		{
			name: "minimal config",
			args: args{
				cfg: &Config{
					Global:  GlobalConfig{BasePath: cfg.Global.BasePath,},
					Init:    InitConfig{Genesis: genFile.Name()},
					Account: AccountConfig{Key: "alice"},
					Core:    CoreConfig{WasmInterpreter: wasmer.Name,},
				},
			},
		},
	}
	for _, tt := range tests {
		t.Run(tt.name, func(t *testing.T) {
			got, err := NewNodeB(tt.args.cfg, tt.args.stopFunc)
			if tt.err != nil {
				assert.EqualError(t, err, tt.err.Error())
				utils.RemoveTestDir(t)
			} else {
				assert.NoError(t, err)
			}

			if tt.want != nil {
				assert.Equal(t, tt.want.Name, got.Name)
			}
		})
	}
=======
	defer utils.RemoveTestDir(t)

	cfg.Init.Genesis = genFile.Name()

	err := InitNode(cfg)
	require.NoError(t, err)

	ks := keystore.NewGlobalKeystore()
	err = keystore.LoadKeystore("alice", ks.Gran)
	require.NoError(t, err)
	err = keystore.LoadKeystore("alice", ks.Babe)
	require.NoError(t, err)

	cfg.Core.Roles = types.FullNodeRole

	node, err := NewNode(cfg, ks)
	require.NoError(t, err)

	bp := node.Services.Get(&babe.Service{})
	require.NotNil(t, bp)
	fg := node.Services.Get(&grandpa.Service{})
	require.NotNil(t, fg)
>>>>>>> c17b53ac
}

func TestNewNodeC(t *testing.T) {
	cfg := NewTestConfig(t)
	require.NotNil(t, cfg)
	defer utils.RemoveTestDir(t)

	genFile := NewTestGenesisRawFile(t, cfg)
	require.NotNil(t, genFile)

<<<<<<< HEAD
	type args struct {
		cfg      *Config
		stopFunc func()
	}
	tests := []struct {
		name string
		args args
		want *Node
		err  error
	}{
		{
			name: "missing account key",
			args: args{
				cfg: &Config{
					Global: GlobalConfig{BasePath: cfg.Global.BasePath},
					Init:   InitConfig{Genesis: genFile.Name()},
					Core: CoreConfig{Roles: types.AuthorityRole },
				},
			},
			err:  errors.New("no keys provided for authority node"),
		},
		// TODO this is commented out because in holds a lock on badger db, causing next test to foil
		//{
		//	name: "missing wasm config",
		//	args: args{
		//		cfg: &Config{
		//			Global: GlobalConfig{BasePath: cfg.Global.BasePath},
		//			Init:   InitConfig{Genesis: genFile.Name()},
		//			Account: AccountConfig{Key: "alice"},
		//		},
		//	},
		//	err:  errors.New("failed to get runtime instance"),
		//},
		{
			name: "minimal config",
			args: args{
				cfg: &Config{
					Global:  GlobalConfig{BasePath: cfg.Global.BasePath,},
					Init:    InitConfig{Genesis: genFile.Name()},
					Account: AccountConfig{Key: "alice"},
					Core:    CoreConfig{WasmInterpreter: wasmer.Name,},
				},
			},
		},
	}
	for _, tt := range tests {
		t.Run(tt.name, func(t *testing.T) {
			//got, err := NewNodeB(tt.args.cfg, tt.args.stopFunc)
			got, err := NewNodeC(tt.args.cfg)
			if tt.err != nil {
				assert.EqualError(t, err, tt.err.Error())
				utils.RemoveTestDir(t)
			} else {
				assert.NoError(t, err)
			}

			if tt.want != nil {
				assert.Equal(t, tt.want.Name, got.Name)
			}
		})
	}
=======
	defer utils.RemoveTestDir(t)

	cfg.Init.Genesis = genFile.Name()

	err := InitNode(cfg)
	require.NoError(t, err)

	ks := keystore.NewGlobalKeystore()
	err = keystore.LoadKeystore("alice", ks.Gran)
	require.NoError(t, err)
	require.Equal(t, 1, ks.Gran.Size())
	err = keystore.LoadKeystore("alice", ks.Babe)
	require.NoError(t, err)
	require.Equal(t, 1, ks.Babe.Size())

	cfg.Core.Roles = types.AuthorityRole

	node, err := NewNode(cfg, ks)
	require.NoError(t, err)

	bp := node.Services.Get(&babe.Service{})
	require.NotNil(t, bp)
	fg := node.Services.Get(&grandpa.Service{})
	require.NotNil(t, fg)
>>>>>>> c17b53ac
}

func TestNewNode(t *testing.T) {
	cfg := NewTestConfig(t)
	require.NotNil(t, cfg)

	genFile := NewTestGenesisRawFile(t, cfg)
	require.NotNil(t, genFile)

	defer utils.RemoveTestDir(t)

	cfg.Init.Genesis = genFile.Name()
<<<<<<< HEAD
=======
	cfg.Core.GrandpaAuthority = false
	cfg.Core.BABELead = true
>>>>>>> c17b53ac

	ni := nodeInterface{}
	err := ni.initNode(cfg)
	require.NoError(t, err)

	ks := keystore.NewGlobalKeystore()
	err = keystore.LoadKeystore("alice", ks.Gran)
	require.NoError(t, err)
	err = keystore.LoadKeystore("alice", ks.Babe)
	require.NoError(t, err)

	cfg.Core.Roles = types.FullNodeRole

<<<<<<< HEAD
	type args struct {
		cfg      *Config
		ks       *keystore.GlobalKeystore
		stopFunc func()
	}
	tests := []struct {
		name string
		args args
		want *Node
		err  error
	}{
		//{
		//	name: "missing keystore",
		//	args: args{
		//		cfg: cfg,
		//	},
		//	err: errors.New("failed to create core service: cannot have nil keystore"),
		//},
		// todo (ed) this second test fails with; failed to create state service: failed to start state service: Cannot acquire directory lock on "/home/emack/projects/ChainSafe/gossamer/dot/test_data/TestNewNode/db".  Another process is using this Badger database.: resource temporarily unavailable
		{
			name: "working example",
			args: args{
				cfg: cfg,
				ks:  ks,
			},
			want: &Node{Name: "Gossamer"},
		},
	}
	for _, tt := range tests {
		t.Run(tt.name, func(t *testing.T) {
			got, err := NewNode(tt.args.cfg, tt.args.ks, tt.args.stopFunc)
			if tt.err != nil {
				assert.EqualError(t, err, tt.err.Error())
			} else {
				assert.NoError(t, err)
			}

			if tt.want != nil {
				assert.Equal(t, tt.want.Name, got.Name)
			}
		})
=======
	node, err := NewNode(cfg, ks)
	require.NoError(t, err)

	go func() {
		<-node.started
		node.Stop()
	}()

	err = node.Start()
	require.NoError(t, err)
}

// TestInitNode_LoadGenesisData
func TestInitNode_LoadGenesisData(t *testing.T) {
	cfg := NewTestConfig(t)
	require.NotNil(t, cfg)

	genPath := NewTestGenesisAndRuntime(t)
	require.NotNil(t, genPath)

	defer utils.RemoveTestDir(t)

	cfg.Init.Genesis = genPath
	cfg.Core.GrandpaAuthority = false

	err := InitNode(cfg)
	require.NoError(t, err)

	config := state.Config{
		Path:     cfg.Global.BasePath,
		LogLevel: log.Info,
	}
	stateSrvc := state.NewService(config)

	gen, err := genesis.NewGenesisFromJSONRaw(genPath)
	require.NoError(t, err)

	genTrie, err := genesis.NewTrieFromGenesis(gen)
	require.NoError(t, err)

	genesisHeader, err := types.NewHeader(common.NewHash([]byte{0}),
		genTrie.MustHash(), trie.EmptyHash, big.NewInt(0), types.NewDigest())
	require.NoError(t, err)

	err = stateSrvc.Initialise(gen, genesisHeader, genTrie)
	require.NoError(t, err)

	err = stateSrvc.Start()
	require.NoError(t, err)

	defer func() {
		err = stateSrvc.Stop()
		require.NoError(t, err)
	}()

	gendata, err := stateSrvc.Base.LoadGenesisData()
	require.NoError(t, err)

	testGenesis := NewTestGenesis(t)

	expected := &genesis.Data{
		Name:       testGenesis.Name,
		ID:         testGenesis.ID,
		Bootnodes:  common.StringArrayToBytes(testGenesis.Bootnodes),
		ProtocolID: testGenesis.ProtocolID,
	}
	require.Equal(t, expected, gendata)

	genesisHeader, err = stateSrvc.Block.BestBlockHeader()
	require.NoError(t, err)

	stateRoot := genesisHeader.StateRoot
	expectedHeader, err := types.NewHeader(common.NewHash([]byte{0}),
		stateRoot, trie.EmptyHash, big.NewInt(0), types.NewDigest())
	require.NoError(t, err)
	require.Equal(t, expectedHeader.Hash(), genesisHeader.Hash())
}

// TestInitNode_LoadStorageRoot
func TestInitNode_LoadStorageRoot(t *testing.T) {
	cfg := NewTestConfig(t)
	require.NotNil(t, cfg)

	genPath := NewTestGenesisAndRuntime(t)
	require.NotNil(t, genPath)

	defer utils.RemoveTestDir(t)

	cfg.Core.Roles = types.FullNodeRole
	cfg.Core.BabeAuthority = false
	cfg.Core.GrandpaAuthority = false
	cfg.Init.Genesis = genPath

	gen, err := genesis.NewGenesisFromJSONRaw(genPath)
	require.NoError(t, err)

	err = InitNode(cfg)
	require.NoError(t, err)

	ks := keystore.NewGlobalKeystore()
	ed25519Keyring, _ := keystore.NewEd25519Keyring()
	ks.Gran.Insert(ed25519Keyring.Alice())
	sr25519Keyring, _ := keystore.NewSr25519Keyring()
	ks.Babe.Insert(sr25519Keyring.Alice())
	node, err := NewNode(cfg, ks)
	require.NoError(t, err)

	if reflect.TypeOf(node) != reflect.TypeOf(&Node{}) {
		t.Fatalf("failed to return correct type: got %v expected %v", reflect.TypeOf(node), reflect.TypeOf(&Node{}))
>>>>>>> c17b53ac
	}
}

func TestNodeInitialized(t *testing.T) {
	cfg := NewTestConfig(t)
	require.NotNil(t, cfg)

	genFile := NewTestGenesisRawFile(t, cfg)
	require.NotNil(t, genFile)

	defer utils.RemoveTestDir(t)

	cfg.Init.Genesis = genFile.Name()

<<<<<<< HEAD
	ni := nodeInterface{}
	err := ni.initNode(cfg)
=======
	node, err := NewNode(cfg, ks)
>>>>>>> c17b53ac
	require.NoError(t, err)

	type args struct {
		basepath string
	}
<<<<<<< HEAD
	tests := []struct {
		name string
		args args
		want bool
	}{
		{
			name: "blank base path",
			args: args{basepath: ""},
			want: false,
		},
		{
			name: "working example",
			args: args{basepath: cfg.Global.BasePath},
			want: true,
		},
	}
	for _, tt := range tests {
		t.Run(tt.name, func(t *testing.T) {
			if got := NodeInitialized(tt.args.basepath); got != tt.want {
				t.Errorf("NodeInitialized() = %v, want %v", got, tt.want)
			}
		})
	}
=======

	mgr := node.Services.Get(&state.Service{})

	var stateSrv *state.Service
	var ok bool

	if stateSrv, ok = mgr.(*state.Service); !ok {
		t.Fatal("could not find core service")
	}
	require.NotNil(t, stateSrv)

	kr, _ := keystore.NewSr25519Keyring()
	alice := kr.Alice().Public().(*sr25519.PublicKey).AsBytes()

	bal, err := stateSrv.Storage.GetStorage(nil, balanceKey(t, alice))
	require.NoError(t, err)

	genbal := "0x0000000000000001"
	expected, _ := common.HexToBytes(genbal)
	require.Equal(t, expected, bal)
}

func TestNode_PersistGlobalName_WhenInitialize(t *testing.T) {
	globalName := RandomNodeName()

	cfg := NewTestConfig(t)
	cfg.Global.Name = globalName
	require.NotNil(t, cfg)

	genPath := NewTestGenesisAndRuntime(t)
	require.NotNil(t, genPath)

	defer utils.RemoveTestDir(t)

	cfg.Core.Roles = types.FullNodeRole
	cfg.Core.BabeAuthority = false
	cfg.Core.GrandpaAuthority = false
	cfg.Init.Genesis = genPath

	err := InitNode(cfg)
	require.NoError(t, err)

	storedName, err := LoadGlobalNodeName(cfg.Global.BasePath)
	require.Nil(t, err)
	require.Equal(t, globalName, storedName)
>>>>>>> c17b53ac
}<|MERGE_RESOLUTION|>--- conflicted
+++ resolved
@@ -4,23 +4,14 @@
 package dot
 
 import (
-<<<<<<< HEAD
 	"errors"
 	"github.com/ChainSafe/gossamer/lib/runtime/wasmer"
-=======
-	"math/big"
-	"reflect"
->>>>>>> c17b53ac
 	"testing"
 
 	"github.com/ChainSafe/gossamer/dot/state"
 	"github.com/ChainSafe/gossamer/dot/types"
 	"github.com/ChainSafe/gossamer/lib/common"
 	"github.com/ChainSafe/gossamer/lib/keystore"
-<<<<<<< HEAD
-=======
-	"github.com/ChainSafe/gossamer/lib/trie"
->>>>>>> c17b53ac
 	"github.com/ChainSafe/gossamer/lib/utils"
 	"github.com/stretchr/testify/assert"
 	"github.com/stretchr/testify/require"
@@ -118,7 +109,6 @@
 	genFile := NewTestGenesisRawFile(t, cfg)
 	require.NotNil(t, genFile)
 
-<<<<<<< HEAD
 	type args struct {
 		cfg      *Config
 		stopFunc func()
@@ -179,30 +169,6 @@
 			}
 		})
 	}
-=======
-	defer utils.RemoveTestDir(t)
-
-	cfg.Init.Genesis = genFile.Name()
-
-	err := InitNode(cfg)
-	require.NoError(t, err)
-
-	ks := keystore.NewGlobalKeystore()
-	err = keystore.LoadKeystore("alice", ks.Gran)
-	require.NoError(t, err)
-	err = keystore.LoadKeystore("alice", ks.Babe)
-	require.NoError(t, err)
-
-	cfg.Core.Roles = types.FullNodeRole
-
-	node, err := NewNode(cfg, ks)
-	require.NoError(t, err)
-
-	bp := node.Services.Get(&babe.Service{})
-	require.NotNil(t, bp)
-	fg := node.Services.Get(&grandpa.Service{})
-	require.NotNil(t, fg)
->>>>>>> c17b53ac
 }
 
 func TestNewNodeC(t *testing.T) {
@@ -213,7 +179,6 @@
 	genFile := NewTestGenesisRawFile(t, cfg)
 	require.NotNil(t, genFile)
 
-<<<<<<< HEAD
 	type args struct {
 		cfg      *Config
 		stopFunc func()
@@ -275,63 +240,33 @@
 			}
 		})
 	}
-=======
+}
+
+func TestNewNode(t *testing.T) {
+	cfg := NewTestConfig(t)
+	require.NotNil(t, cfg)
+
+	genFile := NewTestGenesisRawFile(t, cfg)
+	require.NotNil(t, genFile)
+
 	defer utils.RemoveTestDir(t)
 
 	cfg.Init.Genesis = genFile.Name()
-
-	err := InitNode(cfg)
+	cfg.Core.GrandpaAuthority = false
+	cfg.Core.BABELead = true
+
+	ni := nodeInterface{}
+	err := ni.initNode(cfg)
 	require.NoError(t, err)
 
 	ks := keystore.NewGlobalKeystore()
 	err = keystore.LoadKeystore("alice", ks.Gran)
 	require.NoError(t, err)
-	require.Equal(t, 1, ks.Gran.Size())
 	err = keystore.LoadKeystore("alice", ks.Babe)
 	require.NoError(t, err)
-	require.Equal(t, 1, ks.Babe.Size())
-
-	cfg.Core.Roles = types.AuthorityRole
-
-	node, err := NewNode(cfg, ks)
-	require.NoError(t, err)
-
-	bp := node.Services.Get(&babe.Service{})
-	require.NotNil(t, bp)
-	fg := node.Services.Get(&grandpa.Service{})
-	require.NotNil(t, fg)
->>>>>>> c17b53ac
-}
-
-func TestNewNode(t *testing.T) {
-	cfg := NewTestConfig(t)
-	require.NotNil(t, cfg)
-
-	genFile := NewTestGenesisRawFile(t, cfg)
-	require.NotNil(t, genFile)
-
-	defer utils.RemoveTestDir(t)
-
-	cfg.Init.Genesis = genFile.Name()
-<<<<<<< HEAD
-=======
-	cfg.Core.GrandpaAuthority = false
-	cfg.Core.BABELead = true
->>>>>>> c17b53ac
-
-	ni := nodeInterface{}
-	err := ni.initNode(cfg)
-	require.NoError(t, err)
-
-	ks := keystore.NewGlobalKeystore()
-	err = keystore.LoadKeystore("alice", ks.Gran)
-	require.NoError(t, err)
-	err = keystore.LoadKeystore("alice", ks.Babe)
-	require.NoError(t, err)
 
 	cfg.Core.Roles = types.FullNodeRole
 
-<<<<<<< HEAD
 	type args struct {
 		cfg      *Config
 		ks       *keystore.GlobalKeystore
@@ -362,7 +297,7 @@
 	}
 	for _, tt := range tests {
 		t.Run(tt.name, func(t *testing.T) {
-			got, err := NewNode(tt.args.cfg, tt.args.ks, tt.args.stopFunc)
+			got, err := NewNode(tt.args.cfg, tt.args.ks)
 			if tt.err != nil {
 				assert.EqualError(t, err, tt.err.Error())
 			} else {
@@ -373,124 +308,13 @@
 				assert.Equal(t, tt.want.Name, got.Name)
 			}
 		})
-=======
-	node, err := NewNode(cfg, ks)
-	require.NoError(t, err)
-
-	go func() {
-		<-node.started
-		node.Stop()
-	}()
-
-	err = node.Start()
-	require.NoError(t, err)
-}
-
-// TestInitNode_LoadGenesisData
-func TestInitNode_LoadGenesisData(t *testing.T) {
+	}
+}
+
+func TestNodeInitialized(t *testing.T) {
 	cfg := NewTestConfig(t)
 	require.NotNil(t, cfg)
 
-	genPath := NewTestGenesisAndRuntime(t)
-	require.NotNil(t, genPath)
-
-	defer utils.RemoveTestDir(t)
-
-	cfg.Init.Genesis = genPath
-	cfg.Core.GrandpaAuthority = false
-
-	err := InitNode(cfg)
-	require.NoError(t, err)
-
-	config := state.Config{
-		Path:     cfg.Global.BasePath,
-		LogLevel: log.Info,
-	}
-	stateSrvc := state.NewService(config)
-
-	gen, err := genesis.NewGenesisFromJSONRaw(genPath)
-	require.NoError(t, err)
-
-	genTrie, err := genesis.NewTrieFromGenesis(gen)
-	require.NoError(t, err)
-
-	genesisHeader, err := types.NewHeader(common.NewHash([]byte{0}),
-		genTrie.MustHash(), trie.EmptyHash, big.NewInt(0), types.NewDigest())
-	require.NoError(t, err)
-
-	err = stateSrvc.Initialise(gen, genesisHeader, genTrie)
-	require.NoError(t, err)
-
-	err = stateSrvc.Start()
-	require.NoError(t, err)
-
-	defer func() {
-		err = stateSrvc.Stop()
-		require.NoError(t, err)
-	}()
-
-	gendata, err := stateSrvc.Base.LoadGenesisData()
-	require.NoError(t, err)
-
-	testGenesis := NewTestGenesis(t)
-
-	expected := &genesis.Data{
-		Name:       testGenesis.Name,
-		ID:         testGenesis.ID,
-		Bootnodes:  common.StringArrayToBytes(testGenesis.Bootnodes),
-		ProtocolID: testGenesis.ProtocolID,
-	}
-	require.Equal(t, expected, gendata)
-
-	genesisHeader, err = stateSrvc.Block.BestBlockHeader()
-	require.NoError(t, err)
-
-	stateRoot := genesisHeader.StateRoot
-	expectedHeader, err := types.NewHeader(common.NewHash([]byte{0}),
-		stateRoot, trie.EmptyHash, big.NewInt(0), types.NewDigest())
-	require.NoError(t, err)
-	require.Equal(t, expectedHeader.Hash(), genesisHeader.Hash())
-}
-
-// TestInitNode_LoadStorageRoot
-func TestInitNode_LoadStorageRoot(t *testing.T) {
-	cfg := NewTestConfig(t)
-	require.NotNil(t, cfg)
-
-	genPath := NewTestGenesisAndRuntime(t)
-	require.NotNil(t, genPath)
-
-	defer utils.RemoveTestDir(t)
-
-	cfg.Core.Roles = types.FullNodeRole
-	cfg.Core.BabeAuthority = false
-	cfg.Core.GrandpaAuthority = false
-	cfg.Init.Genesis = genPath
-
-	gen, err := genesis.NewGenesisFromJSONRaw(genPath)
-	require.NoError(t, err)
-
-	err = InitNode(cfg)
-	require.NoError(t, err)
-
-	ks := keystore.NewGlobalKeystore()
-	ed25519Keyring, _ := keystore.NewEd25519Keyring()
-	ks.Gran.Insert(ed25519Keyring.Alice())
-	sr25519Keyring, _ := keystore.NewSr25519Keyring()
-	ks.Babe.Insert(sr25519Keyring.Alice())
-	node, err := NewNode(cfg, ks)
-	require.NoError(t, err)
-
-	if reflect.TypeOf(node) != reflect.TypeOf(&Node{}) {
-		t.Fatalf("failed to return correct type: got %v expected %v", reflect.TypeOf(node), reflect.TypeOf(&Node{}))
->>>>>>> c17b53ac
-	}
-}
-
-func TestNodeInitialized(t *testing.T) {
-	cfg := NewTestConfig(t)
-	require.NotNil(t, cfg)
-
 	genFile := NewTestGenesisRawFile(t, cfg)
 	require.NotNil(t, genFile)
 
@@ -498,18 +322,13 @@
 
 	cfg.Init.Genesis = genFile.Name()
 
-<<<<<<< HEAD
 	ni := nodeInterface{}
 	err := ni.initNode(cfg)
-=======
-	node, err := NewNode(cfg, ks)
->>>>>>> c17b53ac
 	require.NoError(t, err)
 
 	type args struct {
 		basepath string
 	}
-<<<<<<< HEAD
 	tests := []struct {
 		name string
 		args args
@@ -533,51 +352,4 @@
 			}
 		})
 	}
-=======
-
-	mgr := node.Services.Get(&state.Service{})
-
-	var stateSrv *state.Service
-	var ok bool
-
-	if stateSrv, ok = mgr.(*state.Service); !ok {
-		t.Fatal("could not find core service")
-	}
-	require.NotNil(t, stateSrv)
-
-	kr, _ := keystore.NewSr25519Keyring()
-	alice := kr.Alice().Public().(*sr25519.PublicKey).AsBytes()
-
-	bal, err := stateSrv.Storage.GetStorage(nil, balanceKey(t, alice))
-	require.NoError(t, err)
-
-	genbal := "0x0000000000000001"
-	expected, _ := common.HexToBytes(genbal)
-	require.Equal(t, expected, bal)
-}
-
-func TestNode_PersistGlobalName_WhenInitialize(t *testing.T) {
-	globalName := RandomNodeName()
-
-	cfg := NewTestConfig(t)
-	cfg.Global.Name = globalName
-	require.NotNil(t, cfg)
-
-	genPath := NewTestGenesisAndRuntime(t)
-	require.NotNil(t, genPath)
-
-	defer utils.RemoveTestDir(t)
-
-	cfg.Core.Roles = types.FullNodeRole
-	cfg.Core.BabeAuthority = false
-	cfg.Core.GrandpaAuthority = false
-	cfg.Init.Genesis = genPath
-
-	err := InitNode(cfg)
-	require.NoError(t, err)
-
-	storedName, err := LoadGlobalNodeName(cfg.Global.BasePath)
-	require.Nil(t, err)
-	require.Equal(t, globalName, storedName)
->>>>>>> c17b53ac
 }