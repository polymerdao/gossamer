// Copyright 2021 ChainSafe Systems (ON)
// SPDX-License-Identifier: LGPL-3.0-only

package peerset

import (
	"fmt"
	"math"
	"sort"
	"sync"
	"time"

	"github.com/libp2p/go-libp2p-core/peer"
)

const (
	// connectedPeer peerStatus is ingoing connected state.
	connectedPeer = "connectedPeer"
	// notConnectedPeer peerStatus is ingoing not connected state.
	notConnectedPeer = "notConnectedPeer"
	// unknownPeer peerStatus is unknown
	unknownPeer = "unknownPeer"
)

// MembershipState represent the state of node ingoing the set.
type MembershipState int

const (
	// notMember node isn't part of that set.
	notMember MembershipState = iota
	// ingoing node is connected through an ingoing connection.
	ingoing
	// outgoing node is connected through an outgoing connection.
	outgoing
	// notConnected node is part of that set, but we are not connected to it.
	notConnected
)

// Info is state of a single set.
type Info struct {
	// number of slot occupying nodes for which the MembershipState is ingoing.
	numIn uint32

	// number of slot occupying nodes for which the MembershipState is outgoing.
	numOut uint32

	// maximum allowed number of slot occupying nodes for which the MembershipState is ingoing.
	maxIn uint32

	// maximum allowed number of slot occupying nodes for which the MembershipState is outgoing.
	maxOut uint32

	// list of node identities (discovered or not) that don't occupy slots.
	// Note for future readers: this module is purely dedicated to managing slots.
	// If you are considering adding more features, please consider doing so outside this module rather
	// than inside.
	noSlotNodes map[peer.ID]struct{}
}

// node represents state of a single node that we know about
type node struct {
	// state is a list of sets containing the node.
	// always has a fixed size, equal to the one of PeersState Set. The various possible Set
	// are indices into this Set.
	state []MembershipState

	// when we were last connected to the node, or if we were never connected when we
	// discovered it.
	lastConnected []time.Time

	// Reputation of the node, between int32 MIN and int32 MAX.
	rep Reputation
}

// newNode creates a node with n number of sets and 0 reputation.
func newNode(n int) *node {
	now := time.Now()
	sets := make([]MembershipState, n)
	lastConnected := make([]time.Time, n)
	for i := 0; i < n; i++ {
		sets[i] = notMember
		lastConnected[i] = now
	}

	return &node{
		state:         sets,
		lastConnected: lastConnected,
	}
}

func (n *node) getReputation() Reputation {
	return n.rep
}

func (n *node) addReputation(modifier Reputation) Reputation {
	n.rep = n.rep.add(modifier)
	return n.rep
}

func (n *node) setReputation(modifier Reputation) {
	n.rep = modifier
}

// PeersState struct contains a list of nodes, where each node
// has a reputation and is either connected to us or not
type PeersState struct {
	// list of nodes that we know about.
	nodes map[peer.ID]*node
	// configuration of each set. The size of this Info is never modified.
	// since, single Info can also manage the flow.
	sets []Info

<<<<<<< HEAD
	mu *sync.Mutex
=======
	mu sync.Mutex
>>>>>>> cb360abe
}

func (ps *PeersState) getNode(p peer.ID) (*node, error) {
	if n, ok := ps.nodes[p]; ok {
		return n, nil
	}

	return nil, ErrPeerDoesNotExist
}

// NewPeerState initiates a new PeersState
func NewPeerState(cfgs []*config) (*PeersState, error) {
	if len(cfgs) == 0 {
		return nil, ErrConfigSetIsEmpty
	}
	infoSet := make([]Info, 0, len(cfgs))
	for _, cfg := range cfgs {
		info := Info{
			numIn:       0,
			numOut:      0,
			maxIn:       cfg.maxInPeers,
			maxOut:      cfg.maxOutPeers,
			noSlotNodes: make(map[peer.ID]struct{}),
		}

		infoSet = append(infoSet, info)
	}

	peerState := &PeersState{
		nodes: make(map[peer.ID]*node),
		sets:  infoSet,
		mu:    new(sync.Mutex),
	}

	return peerState, nil
}

func (ps *PeersState) getSetLength() int {
	return len(ps.sets)
}

// peerStatus returns the status of peer based on its connection state
// i.e. connectedPeer, notConnectedPeer or unknownPeer.
func (ps *PeersState) peerStatus(set int, peerID peer.ID) string {
	n, err := ps.getNode(peerID)
	if err != nil {
		return unknownPeer
	}

	switch n.state[set] {
	case ingoing, outgoing:
		return connectedPeer
	case notConnected:
		return notConnectedPeer
	}

	return unknownPeer
}

// peers return the list of all the peers we know of.
func (ps *PeersState) peers() []peer.ID {
	peerIDs := make([]peer.ID, 0, len(ps.nodes))
	for k := range ps.nodes {
		peerIDs = append(peerIDs, k)
	}
	return peerIDs
}

// sortedPeers returns the list of peers we are connected to of a specific set.
func (ps *PeersState) sortedPeers(idx int) peer.IDSlice {
	if len(ps.sets) < idx {
		logger.Debug("peer state doesn't have info for the provided index")
		return nil
	}

	type kv struct {
		peerID peer.ID
		Node   *node
	}

	var ss []kv
	for k, v := range ps.nodes {
		state := v.state[idx]
		if isPeerConnected(state) {
			ss = append(ss, kv{k, v})
		}
	}

	sort.Slice(ss, func(i, j int) bool {
		return ss[i].Node.rep > ss[j].Node.rep
	})

	peerIDs := make(peer.IDSlice, len(ss))
	for i, kv := range ss {
		peerIDs[i] = kv.peerID
	}

	return peerIDs
}

<<<<<<< HEAD
func (ps *PeersState) addReputation(pid peer.ID, change ReputationChange) (Reputation, error) {
=======
func (ps *PeersState) addReputation(pid peer.ID, change ReputationChange) (
	newReputation Reputation, err error) {
>>>>>>> cb360abe
	ps.mu.Lock()
	defer ps.mu.Unlock()

	n, err := ps.getNode(pid)
	if err != nil {
		return 0, err
	}

<<<<<<< HEAD
	rep := n.addReputation(change.Value)
	ps.nodes[pid] = n

	return rep, nil
=======
	newReputation = n.addReputation(change.Value)
	ps.nodes[pid] = n

	return newReputation, nil
>>>>>>> cb360abe
}

// highestNotConnectedPeer returns the peer with the highest Reputation and that we are not connected to.
func (ps *PeersState) highestNotConnectedPeer(set int) peer.ID {
	var maxRep = math.MinInt32
	var peerID peer.ID
	for id, n := range ps.nodes {
		if n.state[set] != notConnected {
			continue
		}

		val := int(n.rep)
		if val >= maxRep {
			maxRep = val
			peerID = id
		}
	}

	return peerID
}

func (ps *PeersState) hasFreeOutgoingSlot(set int) bool {
	return ps.sets[set].numOut < ps.sets[set].maxOut
}

// Note: that it is possible for numIn to be strictly superior to the max, in case we were
// connected to reserved node then marked them as not reserved.
func (ps *PeersState) hasFreeIncomingSlot(set int) bool {
	return ps.sets[set].numIn >= ps.sets[set].maxIn
}

// addNoSlotNode adds a node to the list of nodes that don't occupy slots.
// has no effect if the node was already in the group.
func (ps *PeersState) addNoSlotNode(idx int, peerID peer.ID) error {
	if _, ok := ps.sets[idx].noSlotNodes[peerID]; ok {
		logger.Debugf("peer %s already exists in no slot node", peerID)
		return nil
	}

	// Insert peerStatus
	ps.sets[idx].noSlotNodes[peerID] = struct{}{}
	n, err := ps.getNode(peerID)
	if err != nil {
		return fmt.Errorf("could not get node for peer id %s: %w", peerID, err)
	}

	switch n.state[idx] {
	case ingoing:
		ps.sets[idx].numIn--
	case outgoing:
		ps.sets[idx].numOut--
	}

	ps.nodes[peerID] = n
	return nil
}

func (ps *PeersState) removeNoSlotNode(idx int, peerID peer.ID) error {
	if _, ok := ps.sets[idx].noSlotNodes[peerID]; !ok {
		logger.Debugf("peer %s is not in no-slot node map", peerID)
		return nil
	}

	delete(ps.sets[idx].noSlotNodes, peerID)
	n, err := ps.getNode(peerID)
	if err != nil {
		return fmt.Errorf("could not get node for peer id %s: %w", peerID, err)
	}

	switch n.state[idx] {
	case ingoing:
		ps.sets[idx].numIn++
	case outgoing:
		ps.sets[idx].numOut++
	}
	return nil
}

// disconnect updates the node status to the notConnected state.
// It should be called only when the node is in connected state.
func (ps *PeersState) disconnect(idx int, peerID peer.ID) error {
	info := ps.sets[idx]
	n, err := ps.getNode(peerID)
	if err != nil {
		return err
	}

	if _, ok := info.noSlotNodes[peerID]; !ok {
		switch n.state[idx] {
		case ingoing:
			info.numIn--
		case outgoing:
			info.numOut--
		default:
			return ErrPeerDisconnected
		}
	}

	// set node state to notConnected.
	n.state[idx] = notConnected
	n.lastConnected[idx] = time.Now()
	ps.sets[idx] = info
	return nil
}

// discover takes input for set id and create a node and insert in the list.
// the initial Reputation of the peer will be 0 and ingoing notMember state.
func (ps *PeersState) discover(set int, peerID peer.ID) {
	numSet := len(ps.sets)
	if _, err := ps.getNode(peerID); err != nil {
		n := newNode(numSet)
		n.state[set] = notConnected
		ps.nodes[peerID] = n
	}
}

func (ps *PeersState) lastConnectedAndDiscovered(set int, peerID peer.ID) time.Time {
	node, err := ps.getNode(peerID)
	if err != nil && node.state[set] == notConnected {
		return node.lastConnected[set]
	}
	return time.Now()
}

// forgetPeer removes the peer with reputation 0 from the peerSet.
func (ps *PeersState) forgetPeer(set int, peerID peer.ID) error {
	n, err := ps.getNode(peerID)
	if err != nil {
		return err
	}

	if n.state[set] != notMember {
		n.state[set] = notMember
	}

	if n.getReputation() != 0 {
		return nil
	}
	// remove the peer from peerSet nodes entirely if it isn't a member of any set.
	remove := true
	for _, state := range n.state {
		if state != notMember {
			remove = false
			break
		}
	}

	if remove {
		delete(ps.nodes, peerID)
	}

	return nil
}

// tryOutgoing tries to set the peer as connected as an outgoing connection.
// If there are enough slots available, switches the node to Connected and returns nil.
// If the slots are full, the node stays "not connected" and we return the error ErrOutgoingSlotsUnavailable.
// non slot occupying nodes don't count towards the number of slots.
func (ps *PeersState) tryOutgoing(setID int, peerID peer.ID) error {
	_, isNoSlotNode := ps.sets[setID].noSlotNodes[peerID]

	if !ps.hasFreeOutgoingSlot(setID) && !isNoSlotNode {
		return ErrOutgoingSlotsUnavailable
	}

	n, err := ps.getNode(peerID)
	if err != nil {
		return err
	}

	n.state[setID] = outgoing
	if !isNoSlotNode {
		ps.sets[setID].numOut++
	}

	return nil
}

// tryAcceptIncoming tries to accept the peer as an incoming connection.
// if there are enough slots available, switches the node to Connected and returns nil.
// If the slots are full, the node stays "not connected" and we return Err.
// non slot occupying nodes don't count towards the number of slots.
func (ps *PeersState) tryAcceptIncoming(setID int, peerID peer.ID) error {
	var isNoSlotOccupied bool
	if _, ok := ps.sets[setID].noSlotNodes[peerID]; ok {
		isNoSlotOccupied = true
	}

	// if slot is not available and the node is not a reserved node then error
	if ps.hasFreeIncomingSlot(setID) && !isNoSlotOccupied {
		return ErrIncomingSlotsUnavailable
	}

	n, err := ps.getNode(peerID)
	if err != nil {
		// state inconsistency tryOutgoing on an unknown node
		return err
	}

	n.state[setID] = ingoing
	if !isNoSlotOccupied {
		// this need to be added as incoming connection allocate slot.
		ps.sets[setID].numIn++
	}

	return nil
}

// isPeerConnected returns true if peer is connected else false
func isPeerConnected(state MembershipState) bool {
	return state == ingoing || state == outgoing
}<|MERGE_RESOLUTION|>--- conflicted
+++ resolved
@@ -110,11 +110,7 @@
 	// since, single Info can also manage the flow.
 	sets []Info
 
-<<<<<<< HEAD
-	mu *sync.Mutex
-=======
 	mu sync.Mutex
->>>>>>> cb360abe
 }
 
 func (ps *PeersState) getNode(p peer.ID) (*node, error) {
@@ -146,7 +142,6 @@
 	peerState := &PeersState{
 		nodes: make(map[peer.ID]*node),
 		sets:  infoSet,
-		mu:    new(sync.Mutex),
 	}
 
 	return peerState, nil
@@ -215,12 +210,8 @@
 	return peerIDs
 }
 
-<<<<<<< HEAD
-func (ps *PeersState) addReputation(pid peer.ID, change ReputationChange) (Reputation, error) {
-=======
 func (ps *PeersState) addReputation(pid peer.ID, change ReputationChange) (
 	newReputation Reputation, err error) {
->>>>>>> cb360abe
 	ps.mu.Lock()
 	defer ps.mu.Unlock()
 
@@ -229,17 +220,10 @@
 		return 0, err
 	}
 
-<<<<<<< HEAD
-	rep := n.addReputation(change.Value)
-	ps.nodes[pid] = n
-
-	return rep, nil
-=======
 	newReputation = n.addReputation(change.Value)
 	ps.nodes[pid] = n
 
 	return newReputation, nil
->>>>>>> cb360abe
 }
 
 // highestNotConnectedPeer returns the peer with the highest Reputation and that we are not connected to.
