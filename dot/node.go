// Copyright 2021 ChainSafe Systems (ON)
// SPDX-License-Identifier: LGPL-3.0-only

package dot

import (
	"context"
	"fmt"
	"github.com/ChainSafe/gossamer/dot/core"
	"github.com/ChainSafe/gossamer/dot/digest"
	"github.com/ChainSafe/gossamer/dot/metrics"
	"github.com/ChainSafe/gossamer/dot/network"
	"github.com/ChainSafe/gossamer/dot/rpc"
	"github.com/ChainSafe/gossamer/dot/rpc/modules"
	"github.com/ChainSafe/gossamer/dot/state"
	"github.com/ChainSafe/gossamer/dot/state/pruner"
	gsync "github.com/ChainSafe/gossamer/dot/sync"
	"github.com/ChainSafe/gossamer/dot/system"
	"github.com/ChainSafe/gossamer/dot/telemetry"
	"github.com/ChainSafe/gossamer/dot/types"
	"github.com/ChainSafe/gossamer/internal/log"
	"github.com/ChainSafe/gossamer/lib/babe"
	"github.com/ChainSafe/gossamer/lib/common"
	"github.com/ChainSafe/gossamer/lib/genesis"
	"github.com/ChainSafe/gossamer/lib/grandpa"
	"github.com/ChainSafe/gossamer/lib/keystore"
	"github.com/ChainSafe/gossamer/lib/runtime"
	"github.com/ChainSafe/gossamer/lib/services"
	"github.com/ChainSafe/gossamer/lib/utils"
	"os"
	"os/signal"
	"path"
	"runtime/debug"
	"strconv"
	"sync"
	"syscall"
	"time"
)

var logger = log.NewFromGlobal(log.AddContext("pkg", "dot"))

// Node is a container for all the components of a node.
type Node struct {
	Name     string
	Services *services.ServiceRegistry // registry of all node services
	wg       sync.WaitGroup
	started  chan struct{}
}

// InitNode initialises a new dot node from the provided dot node configuration
// and JSON formatted genesis file.
func (nodeInterface)initNode(cfg *Config) error {
	logger.Patch(log.SetLevel(cfg.Global.LogLvl))
	logger.Infof(
		"🕸️ initialising node with name %s, id %s, base path %s and genesis %s...",
		cfg.Global.Name, cfg.Global.ID, cfg.Global.BasePath, cfg.Init.Genesis)

	// create genesis from configuration file
	gen, err := genesis.NewGenesisFromJSONRaw(cfg.Init.Genesis)
	if err != nil {
		return fmt.Errorf("failed to load genesis from file: %w", err)
	}

	if !gen.IsRaw() {
		// genesis is human-readable, convert to raw
		err = gen.ToRaw()
		if err != nil {
			return fmt.Errorf("failed to convert genesis-spec to raw genesis: %w", err)
		}
	}

	// create trie from genesis
	t, err := genesis.NewTrieFromGenesis(gen)
	if err != nil {
		return fmt.Errorf("failed to create trie from genesis: %w", err)
	}

	// create genesis block from trie
	header, err := genesis.NewGenesisBlockFromTrie(t)
	if err != nil {
		return fmt.Errorf("failed to create genesis block from trie: %w", err)
	}

	config := state.Config{
		Path:     cfg.Global.BasePath,
		LogLevel: cfg.Global.LogLvl,
		PrunerCfg: pruner.Config{
			Mode:           cfg.Global.Pruning,
			RetainedBlocks: cfg.Global.RetainBlocks,
		},
	}

	// create new state service
	stateSrvc := state.NewService(config)

	// initialise state service with genesis data, block, and trie
	err = stateSrvc.Initialise(gen, header, t)
	if err != nil {
		return fmt.Errorf("failed to initialise state service: %s", err)
	}

	err = storeGlobalNodeName(cfg.Global.Name, cfg.Global.BasePath)
	if err != nil {
		return fmt.Errorf("failed to store global node name: %s", err)
	}

	logger.Infof(
		"node initialised with name %s, id %s, base path %s, genesis %s, block %v and genesis hash %s",
		cfg.Global.Name, cfg.Global.ID, cfg.Global.BasePath, cfg.Init.Genesis, header.Number, header.Hash())

	return nil
}

// todo (ed) remove and use nodeInterface impl instead
// NodeInitialized returns true if, within the configured data directory for the
// node, the state database has been created and the genesis data has been loaded
func NodeInitialized(basepath string) bool {
	// check if key registry exists
	registry := path.Join(basepath, utils.DefaultDatabaseDir, "KEYREGISTRY")

	_, err := os.Stat(registry)
	if os.IsNotExist(err) {
		logger.Debug("node has not been initialised from base path " + basepath +
			": failed to locate KEYREGISTRY file in data directory")

		return false
	}

	// initialise database using data directory
	db, err := utils.SetupDatabase(basepath, false)
	if err != nil {
		logger.Debugf("failed to create database from base path %s: %s", basepath, err)
		return false
	}

	defer func() {
		// close database
		err = db.Close()
		if err != nil {
			logger.Errorf("failed to close database: %s", err)
		}
	}()

	// load genesis data from initialised node database
	_, err = state.NewBaseState(db).LoadGenesisData()
	if err != nil {
		logger.Errorf("node has not been initialised from base path %s: %s", basepath, err)
		return false
	}

	return true
}

// LoadGlobalNodeName returns the stored global node name from database
func LoadGlobalNodeName(basepath string) (nodename string, err error) {
	// initialise database using data directory
	db, err := utils.SetupDatabase(basepath, false)
	if err != nil {
		return "", err
	}

	defer func() {
		e := db.Close()
		if e != nil {
			logger.Errorf("failed to close database: %s", e)
			return
		}
	}()

	basestate := state.NewBaseState(db)
	nodename, err = basestate.LoadNodeGlobalName()
	if err != nil {
		logger.Warnf("failed to load global node name from base path %s: %s", basepath, err)
	}
	return
}


func NewNodeC(cfg *Config) (*Node, error) {
	return newNodeC(cfg, nodeInterface{})
}

//func newNodeC(cfg *Config, checkInitalized func(string) bool) (*Node, error) {
func newNodeC(cfg *Config, nn newNodeIface) (*Node, error) {
	if !nn.nodeInitialised(cfg.Global.BasePath) {
		err := nn.initNode(cfg)
		if err != nil {
			return nil, err
		}
	}

	ks, err := nn.initKeystore(cfg)
	if err != nil {
		logger.Errorf("failed to initialise keystore: %s", err)
		return nil, err
	}

	logger.Patch(log.SetLevel(cfg.Global.LogLvl))

	logger.Infof(
		"🕸️ initialising node services with global configuration name %s, id %s and base path %s...",
		cfg.Global.Name, cfg.Global.ID, cfg.Global.BasePath)

	var (
		nodeSrvcs   []services.Service
		networkSrvc *network.Service
	)

	stateSrvc, err := nn.createStateService(cfg)
	if err != nil {
		return nil, fmt.Errorf("failed to create state service: %s", err)
	}

	// check if network service is enabled
	if enabled := networkServiceEnabled(cfg); enabled {
		// create network service and append network service to node services
		networkSrvc, err = nn.createNetworkService(cfg, stateSrvc)
		if err != nil {
			return nil, fmt.Errorf("failed to create network service: %s", err)
		}
		nodeSrvcs = append(nodeSrvcs, networkSrvc)
	} else {
		// do not create or append network service if network service is not enabled
		logger.Debugf("network service disabled, roles are %d", cfg.Core.Roles)
	}

	// create runtime
	ns, err := nn.createRuntimeStorage(stateSrvc)
	if err != nil {
		return nil, err
	}

	err = nn.loadRuntime(cfg, ns, stateSrvc, ks, networkSrvc)
	if err != nil {
		return nil, err
	}

	ver, err := nn.createBlockVerifier(stateSrvc)
	if err != nil {
		return nil, err
	}

	dh, err := nn.createDigestHandler(stateSrvc)
	if err != nil {
		return nil, err
	}
	nodeSrvcs = append(nodeSrvcs, dh)

	coreSrvc, err := nn.createCoreService(cfg, ks, stateSrvc, networkSrvc, dh)
	if err != nil {
		return nil, fmt.Errorf("failed to create core service: %s", err)
	}
	nodeSrvcs = append(nodeSrvcs, coreSrvc)

	fg, err := nn.createGRANDPAService(cfg, stateSrvc, dh, ks.Gran, networkSrvc)
	if err != nil {
		return nil, err
	}
	nodeSrvcs = append(nodeSrvcs, fg)

	syncer, err := nn.newSyncService(cfg, stateSrvc, fg, ver, coreSrvc, networkSrvc)
	if err != nil {
		return nil, err
	}

	if networkSrvc != nil {
		networkSrvc.SetSyncer(syncer)
		networkSrvc.SetTransactionHandler(coreSrvc)
	}
	nodeSrvcs = append(nodeSrvcs, syncer)

	bp, err := nn.createBABEService(cfg, stateSrvc, ks.Babe, coreSrvc)
	if err != nil {
		return nil, err
	}
	nodeSrvcs = append(nodeSrvcs, bp)

	sysSrvc, err := nn.createSystemService(&cfg.System, stateSrvc)
	if err != nil {
		return nil, fmt.Errorf("failed to create system service: %s", err)
	}
	nodeSrvcs = append(nodeSrvcs, sysSrvc)

	// check if rpc service is enabled
	if enabled := cfg.RPC.isRPCEnabled() || cfg.RPC.isWSEnabled(); enabled {
		var rpcSrvc *rpc.HTTPServer
		rpcSrvc, err = nn.createRPCService(cfg, ns, stateSrvc, coreSrvc, networkSrvc, bp, sysSrvc, fg)
		if err != nil {
			return nil, fmt.Errorf("failed to create rpc service: %s", err)
		}
		nodeSrvcs = append(nodeSrvcs, rpcSrvc)
	} else {
		logger.Debug("rpc service disabled by default")
	}

	// close state service last
	nodeSrvcs = append(nodeSrvcs, stateSrvc)

	serviceRegistryLogger := logger.New(log.AddContext("pkg", "services"))
	node := &Node{
		Name:     cfg.Global.Name,
		// todo (ed) deal with adding stopFunc
		//StopFunc: stopFunc,
		Services: services.NewServiceRegistry(serviceRegistryLogger),
		started:  make(chan struct{}),
	}

	for _, srvc := range nodeSrvcs {
		node.Services.RegisterService(srvc)
	}

	if cfg.Global.PublishMetrics {
		c := metrics.NewCollector(context.Background())
		c.AddGauge(fg)
		c.AddGauge(stateSrvc)
		c.AddGauge(networkSrvc)

		go c.Start()

		address := fmt.Sprintf("%s:%d", cfg.RPC.Host, cfg.Global.MetricsPort)
		logger.Info("Enabling stand-alone metrics HTTP endpoint at address " + address)
		metrics.PublishMetrics(address)
	}

	nn.initialiseTelemetry(cfg, stateSrvc, networkSrvc, sysSrvc)

	return node, nil
}

type newNodeIface interface {
	nodeInitialised(string) bool
	initNode(config *Config) error
	initKeystore(config *Config) (*keystore.GlobalKeystore, error)
	createStateService(config *Config) (*state.Service, error)
	createNetworkService(cfg *Config, stateSrvc *state.Service) (*network.Service, error)
	createRuntimeStorage(st *state.Service) (*runtime.NodeStorage, error)
	loadRuntime(cfg *Config, ns *runtime.NodeStorage, stateSrvc *state.Service, ks *keystore.GlobalKeystore, net *network.Service) error
	createBlockVerifier(st *state.Service) (*babe.VerificationManager, error)
	createDigestHandler(st *state.Service) (*digest.Handler, error)
	createCoreService(cfg *Config, ks *keystore.GlobalKeystore, st *state.Service, net *network.Service, dh *digest.Handler) (*core.Service, error)
	createGRANDPAService(cfg *Config, st *state.Service, dh *digest.Handler, ks keystore.Keystore, net *network.Service) (*grandpa.Service, error)
	newSyncService(cfg *Config, st *state.Service, fg gsync.FinalityGadget, verifier *babe.VerificationManager, cs *core.Service, net *network.Service) (*gsync.Service, error)
	createBABEService(cfg *Config, st *state.Service, ks keystore.Keystore, cs *core.Service) (*babe.Service, error)
	createSystemService(cfg *types.SystemInfo, stateSrvc *state.Service) (*system.Service, error)
	createRPCService(cfg *Config, ns *runtime.NodeStorage, stateSrvc *state.Service, coreSrvc *core.Service, networkSrvc *network.Service, bp modules.BlockProducerAPI, sysSrvc *system.Service, finSrvc *grandpa.Service) (*rpc.HTTPServer, error)
	initialiseTelemetry(cfg *Config, stateSrvc *state.Service, networkSrvc *network.Service, sysSrvc *system.Service)
}

type nodeInterface struct {}

// NodeInitialised returns true if, within the configured data directory for the
// node, the state database has been created and the genesis data has been loaded
func (nodeInterface)nodeInitialised(basepath string) bool {
	// check if key registry exists
	registry := path.Join(basepath, utils.DefaultDatabaseDir, "KEYREGISTRY")

	_, err := os.Stat(registry)
	if os.IsNotExist(err) {
		logger.Debug("node has not been initialised from base path " + basepath +
			": failed to locate KEYREGISTRY file in data directory")

		return false
	}

	// initialise database using data directory
	db, err := utils.SetupDatabase(basepath, false)
	if err != nil {
		logger.Debugf("failed to create database from base path %s: %s", basepath, err)
		return false
	}

	defer func() {
		// close database
		err = db.Close()
		if err != nil {
			logger.Errorf("failed to close database: %s", err)
		}
	}()

	// load genesis data from initialised node database
	_, err = state.NewBaseState(db).LoadGenesisData()
	if err != nil {
		logger.Errorf("node has not been initialised from base path %s: %s", basepath, err)
		return false
	}

	return true
}

func (nodeInterface) initialiseTelemetry(cfg *Config, stateSrvc *state.Service, networkSrvc *network.Service, sysSrvc *system.Service) {
	gd, err := stateSrvc.Base.LoadGenesisData()
	if err != nil {
		logger.Debugf("problem initialising telemetry: %s", err)
	}

	telemetry.GetInstance().Initialise(!cfg.Global.NoTelemetry)

	var telemetryEndpoints []*genesis.TelemetryEndpoint
	if len(cfg.Global.TelemetryURLs) == 0 {
		telemetryEndpoints = append(telemetryEndpoints, gd.TelemetryEndpoints...)

	} else {
		telemetryURLs := cfg.Global.TelemetryURLs
		for i := range telemetryURLs {
			telemetryEndpoints = append(telemetryEndpoints, &telemetryURLs[i])
		}
	}

	telemetry.GetInstance().AddConnections(telemetryEndpoints)
	genesisHash := stateSrvc.Block.GenesisHash()
	peerID := ""
	if networkSrvc != nil {
		peerID = networkSrvc.NetworkState().PeerID
	}
	err = telemetry.GetInstance().SendMessage(telemetry.NewSystemConnectedTM(
		cfg.Core.GrandpaAuthority,
		sysSrvc.ChainName(),
		&genesisHash,
		sysSrvc.SystemName(),
		cfg.Global.Name,
		peerID,
		strconv.FormatInt(time.Now().UnixNano(), 10),
		sysSrvc.SystemVersion()))
	if err != nil {
		logger.Debugf("problem sending system.connected telemetry message: %s", err)
	}
}
func NewNodeB(cfg *Config, stopFunc func()) (*Node, error) {
	nodeI := nodeInterface{}
	if !NodeInitialized(cfg.Global.BasePath) {
		// initialise node (initialise state database and load genesis data)
		err := nodeI.initNode(cfg)
		if err != nil {
			logger.Errorf("failed to initialise node: %s", err)
			return nil, err
		}
	}

	ks, err := nodeI.initKeystore(cfg)
	if err != nil {
		logger.Errorf("failed to initialise keystore: %s", err)
		return nil, err
	}

	logger.Patch(log.SetLevel(cfg.Global.LogLvl))

	logger.Infof(
		"🕸️ initialising node services with global configuration name %s, id %s and base path %s...",
		cfg.Global.Name, cfg.Global.ID, cfg.Global.BasePath)

	var (
		nodeSrvcs   []services.Service
		networkSrvc *network.Service
	)

	stateSrvc, err := nodeI.createStateService(cfg)
	if err != nil {
		return nil, fmt.Errorf("failed to create state service: %s", err)
	}

	// check if network service is enabled
	if enabled := networkServiceEnabled(cfg); enabled {
		// create network service and append network service to node services
		networkSrvc, err = nodeI.createNetworkService(cfg, stateSrvc)
		if err != nil {
			return nil, fmt.Errorf("failed to create network service: %s", err)
		}
		nodeSrvcs = append(nodeSrvcs, networkSrvc)
	} else {
		// do not create or append network service if network service is not enabled
		logger.Debugf("network service disabled, roles are %d", cfg.Core.Roles)
	}

	// create runtime
	ns, err := nodeI.createRuntimeStorage(stateSrvc)
	if err != nil {
		return nil, err
	}

	err = nodeI.loadRuntime(cfg, ns, stateSrvc, ks, networkSrvc)
	if err != nil {
		return nil, err
	}

	ver, err := nodeI.createBlockVerifier(stateSrvc)
	if err != nil {
		return nil, err
	}

	dh, err := nodeI.createDigestHandler(stateSrvc)
	if err != nil {
		return nil, err
	}
	nodeSrvcs = append(nodeSrvcs, dh)

	coreSrvc, err := nodeI.createCoreService(cfg, ks, stateSrvc, networkSrvc, dh)
	if err != nil {
		return nil, fmt.Errorf("failed to create core service: %s", err)
	}
	nodeSrvcs = append(nodeSrvcs, coreSrvc)

	fg, err := nodeI.createGRANDPAService(cfg, stateSrvc, dh, ks.Gran, networkSrvc)
	if err != nil {
		return nil, err
	}
	nodeSrvcs = append(nodeSrvcs, fg)

	syncer, err := nodeI.newSyncService(cfg, stateSrvc, fg, ver, coreSrvc, networkSrvc)
	if err != nil {
		return nil, err
	}

	if networkSrvc != nil {
		networkSrvc.SetSyncer(syncer)
		networkSrvc.SetTransactionHandler(coreSrvc)
	}
	nodeSrvcs = append(nodeSrvcs, syncer)

	bp, err := nodeI.createBABEService(cfg, stateSrvc, ks.Babe, coreSrvc)
	if err != nil {
		return nil, err
	}
	nodeSrvcs = append(nodeSrvcs, bp)

	sysSrvc, err := nodeI.createSystemService(&cfg.System, stateSrvc)
	if err != nil {
		return nil, fmt.Errorf("failed to create system service: %s", err)
	}
	nodeSrvcs = append(nodeSrvcs, sysSrvc)

	// check if rpc service is enabled
	if enabled := cfg.RPC.isRPCEnabled() || cfg.RPC.isWSEnabled(); enabled {
		var rpcSrvc *rpc.HTTPServer
		rpcSrvc, err = nodeI.createRPCService(cfg, ns, stateSrvc, coreSrvc, networkSrvc, bp, sysSrvc, fg)
		if err != nil {
			return nil, fmt.Errorf("failed to create rpc service: %s", err)
		}
		nodeSrvcs = append(nodeSrvcs, rpcSrvc)
	} else {
		logger.Debug("rpc service disabled by default")
	}

	// close state service last
	nodeSrvcs = append(nodeSrvcs, stateSrvc)

	serviceRegistryLogger := logger.New(log.AddContext("pkg", "services"))
	node := &Node{
		Name:     cfg.Global.Name,
		StopFunc: stopFunc,
		Services: services.NewServiceRegistry(serviceRegistryLogger),
		started:  make(chan struct{}),
	}

	for _, srvc := range nodeSrvcs {
		node.Services.RegisterService(srvc)
	}

	if cfg.Global.PublishMetrics {
		c := metrics.NewCollector(context.Background())
		c.AddGauge(fg)
		c.AddGauge(stateSrvc)
		c.AddGauge(networkSrvc)

		go c.Start()

		address := fmt.Sprintf("%s:%d", cfg.RPC.Host, cfg.Global.MetricsPort)
		logger.Info("Enabling stand-alone metrics HTTP endpoint at address " + address)
		metrics.PublishMetrics(address)
	}

	gd, err := stateSrvc.Base.LoadGenesisData()
	if err != nil {
		return nil, err
	}

	telemetry.GetInstance().Initialise(!cfg.Global.NoTelemetry)

	var telemetryEndpoints []*genesis.TelemetryEndpoint
	if len(cfg.Global.TelemetryURLs) == 0 {
		telemetryEndpoints = append(telemetryEndpoints, gd.TelemetryEndpoints...)

	} else {
		telemetryURLs := cfg.Global.TelemetryURLs
		for i := range telemetryURLs {
			telemetryEndpoints = append(telemetryEndpoints, &telemetryURLs[i])
		}
	}

	telemetry.GetInstance().AddConnections(telemetryEndpoints)
	genesisHash := stateSrvc.Block.GenesisHash()
	peerID := ""
	if networkSrvc != nil {
		peerID = networkSrvc.NetworkState().PeerID
	}
	err = telemetry.GetInstance().SendMessage(telemetry.NewSystemConnectedTM(
		cfg.Core.GrandpaAuthority,
		sysSrvc.ChainName(),
		&genesisHash,
		sysSrvc.SystemName(),
		cfg.Global.Name,
		peerID,
		strconv.FormatInt(time.Now().UnixNano(), 10),
		sysSrvc.SystemVersion()))
	if err != nil {
		logger.Debugf("problem sending system.connected telemetry message: %s", err)
	}
	return node, nil
}

func (nodeInterface)initKeystore(cfg *Config) (*keystore.GlobalKeystore, error){
	ks := keystore.NewGlobalKeystore()
	// load built-in test keys if specified by `cfg.Account.Key`
	err := keystore.LoadKeystore(cfg.Account.Key, ks.Acco)
	if err != nil {
		logger.Errorf("failed to load account keystore: %s", err)
		return nil, err
	}

	err = keystore.LoadKeystore(cfg.Account.Key, ks.Babe)
	if err != nil {
		logger.Errorf("failed to load BABE keystore: %s", err)
		return nil, err
	}

	err = keystore.LoadKeystore(cfg.Account.Key, ks.Gran)
	if err != nil {
		logger.Errorf("failed to load grandpa keystore: %s", err)
		return nil, err
	}

	// if authority node, should have at least 1 key in keystore
	if cfg.Core.Roles == types.AuthorityRole && (ks.Babe.Size() == 0 || ks.Gran.Size() == 0) {
		return nil, ErrNoKeysProvided
	}

	return ks, nil
}

// NewNode creates a new dot node from a dot node configuration
<<<<<<< HEAD
func NewNode(cfg *Config, ks *keystore.GlobalKeystore, stopFunc func()) (*Node, error) {
	nodeI := nodeInterface{}
=======
func NewNode(cfg *Config, ks *keystore.GlobalKeystore) (*Node, error) {
>>>>>>> c17b53ac
	// set garbage collection percent to 10%
	// can be overwritten by setting the GOGC env variable, which defaults to 100
	prev := debug.SetGCPercent(10)
	if prev != 100 {
		debug.SetGCPercent(prev)
	}

	logger.Patch(log.SetLevel(cfg.Global.LogLvl))

	// if authority node, should have at least 1 key in keystore
	if cfg.Core.Roles == types.AuthorityRole && (ks.Babe.Size() == 0 || ks.Gran.Size() == 0) {
		return nil, ErrNoKeysProvided
	}

	logger.Infof(
		"🕸️ initialising node services with global configuration name %s, id %s and base path %s...",
		cfg.Global.Name, cfg.Global.ID, cfg.Global.BasePath)

	var (
		nodeSrvcs   []services.Service
		networkSrvc *network.Service
	)

<<<<<<< HEAD
	stateSrvc, err := nodeI.createStateService(cfg)
=======
	if cfg.Pprof.Enabled {
		nodeSrvcs = append(nodeSrvcs, createPprofService(cfg.Pprof.Settings))
	}

	stateSrvc, err := createStateService(cfg)
>>>>>>> c17b53ac
	if err != nil {
		return nil, fmt.Errorf("failed to create state service: %s", err)
	}

	// check if network service is enabled
	if enabled := networkServiceEnabled(cfg); enabled {
		// create network service and append network service to node services
		networkSrvc, err = nodeI.createNetworkService(cfg, stateSrvc)
		if err != nil {
			return nil, fmt.Errorf("failed to create network service: %s", err)
		}
		nodeSrvcs = append(nodeSrvcs, networkSrvc)
	} else {
		// do not create or append network service if network service is not enabled
		logger.Debugf("network service disabled, roles are %d", cfg.Core.Roles)
	}

	// create runtime
	ns, err := nodeI.createRuntimeStorage(stateSrvc)
	if err != nil {
		return nil, err
	}

	err = nodeI.loadRuntime(cfg, ns, stateSrvc, ks, networkSrvc)
	if err != nil {
		return nil, err
	}

	ver, err := nodeI.createBlockVerifier(stateSrvc)
	if err != nil {
		return nil, err
	}

	dh, err := nodeI.createDigestHandler(stateSrvc)
	if err != nil {
		return nil, err
	}
	nodeSrvcs = append(nodeSrvcs, dh)

	coreSrvc, err := nodeI.createCoreService(cfg, ks, stateSrvc, networkSrvc, dh)
	if err != nil {
		return nil, fmt.Errorf("failed to create core service: %s", err)
	}
	nodeSrvcs = append(nodeSrvcs, coreSrvc)

	fg, err := nodeI.createGRANDPAService(cfg, stateSrvc, dh, ks.Gran, networkSrvc)
	if err != nil {
		return nil, err
	}
	nodeSrvcs = append(nodeSrvcs, fg)

	syncer, err := nodeI.newSyncService(cfg, stateSrvc, fg, ver, coreSrvc, networkSrvc)
	if err != nil {
		return nil, err
	}

	if networkSrvc != nil {
		networkSrvc.SetSyncer(syncer)
		networkSrvc.SetTransactionHandler(coreSrvc)
	}
	nodeSrvcs = append(nodeSrvcs, syncer)

	bp, err := nodeI.createBABEService(cfg, stateSrvc, ks.Babe, coreSrvc)
	if err != nil {
		return nil, err
	}
	nodeSrvcs = append(nodeSrvcs, bp)

	sysSrvc, err := nodeI.createSystemService(&cfg.System, stateSrvc)
	if err != nil {
		return nil, fmt.Errorf("failed to create system service: %s", err)
	}
	nodeSrvcs = append(nodeSrvcs, sysSrvc)

	// check if rpc service is enabled
	if enabled := cfg.RPC.isRPCEnabled() || cfg.RPC.isWSEnabled(); enabled {
		var rpcSrvc *rpc.HTTPServer
		rpcSrvc, err = nodeI.createRPCService(cfg, ns, stateSrvc, coreSrvc, networkSrvc, bp, sysSrvc, fg)
		if err != nil {
			return nil, fmt.Errorf("failed to create rpc service: %s", err)
		}
		nodeSrvcs = append(nodeSrvcs, rpcSrvc)
	} else {
		logger.Debug("rpc service disabled by default")
	}

	// close state service last
	nodeSrvcs = append(nodeSrvcs, stateSrvc)

	serviceRegistryLogger := logger.New(log.AddContext("pkg", "services"))
	node := &Node{
		Name:     cfg.Global.Name,
		Services: services.NewServiceRegistry(serviceRegistryLogger),
		started:  make(chan struct{}),
	}

	for _, srvc := range nodeSrvcs {
		node.Services.RegisterService(srvc)
	}

	if cfg.Global.PublishMetrics {
		c := metrics.NewCollector(context.Background())
		c.AddGauge(fg)
		c.AddGauge(stateSrvc)
		c.AddGauge(networkSrvc)

		go c.Start()

		address := fmt.Sprintf("%s:%d", cfg.RPC.Host, cfg.Global.MetricsPort)
		logger.Info("Enabling stand-alone metrics HTTP endpoint at address " + address)
		metrics.PublishMetrics(address)
	}

	gd, err := stateSrvc.Base.LoadGenesisData()
	if err != nil {
		return nil, err
	}

	telemetry.GetInstance().Initialise(!cfg.Global.NoTelemetry)

	var telemetryEndpoints []*genesis.TelemetryEndpoint
	if len(cfg.Global.TelemetryURLs) == 0 {
		telemetryEndpoints = append(telemetryEndpoints, gd.TelemetryEndpoints...)

	} else {
		telemetryURLs := cfg.Global.TelemetryURLs
		for i := range telemetryURLs {
			telemetryEndpoints = append(telemetryEndpoints, &telemetryURLs[i])
		}
	}

	telemetry.GetInstance().AddConnections(telemetryEndpoints)
	genesisHash := stateSrvc.Block.GenesisHash()
	err = telemetry.GetInstance().SendMessage(telemetry.NewSystemConnectedTM(
		cfg.Core.GrandpaAuthority,
		sysSrvc.ChainName(),
		&genesisHash,
		sysSrvc.SystemName(),
		cfg.Global.Name,
		networkSrvc.NetworkState().PeerID,
		strconv.FormatInt(time.Now().UnixNano(), 10),
		sysSrvc.SystemVersion()))
	if err != nil {
		logger.Debugf("problem sending system.connected telemetry message: %s", err)
	}
	return node, nil
}

// stores the global node name to reuse
func storeGlobalNodeName(name, basepath string) (err error) {
	db, err := utils.SetupDatabase(basepath, false)
	if err != nil {
		return err
	}

	defer func() {
		err = db.Close()
		if err != nil {
			logger.Errorf("failed to close database: %s", err)
			return
		}
	}()

	basestate := state.NewBaseState(db)
	err = basestate.StoreNodeGlobalName(name)
	if err != nil {
		logger.Warnf("failed to store global node name at base path %s: %s", basepath, err)
		return err
	}

	return nil
}

// Start starts all dot node services
func (n *Node) Start() error {
	logger.Info("🕸️ starting node services...")

	// start all dot node services
	n.Services.StartAll()

	n.wg.Add(1)
	go func() {
		sigc := make(chan os.Signal, 1)
		signal.Notify(sigc, syscall.SIGINT, syscall.SIGTERM)
		defer signal.Stop(sigc)
		<-sigc
		logger.Info("signal interrupt, shutting down...")
		n.Stop()
	}()

	close(n.started)
	n.wg.Wait()
	return nil
}

// Stop stops all dot node services
func (n *Node) Stop() {
	// stop all node services
	n.Services.StopAll()
	n.wg.Done()
}

<<<<<<< HEAD
func (nodeInterface)loadRuntime(cfg *Config, ns *runtime.NodeStorage, stateSrvc *state.Service, ks *keystore.GlobalKeystore, net *network.Service) error {
=======
func loadRuntime(cfg *Config, ns *runtime.NodeStorage,
	stateSrvc *state.Service, ks *keystore.GlobalKeystore,
	net *network.Service) error {
>>>>>>> c17b53ac
	blocks := stateSrvc.Block.GetNonFinalisedBlocks()
	runtimeCode := make(map[string]runtime.Instance)
	for i := range blocks {
		hash := &blocks[i]
		code, err := stateSrvc.Storage.GetStorageByBlockHash(hash, []byte(":code"))
		if err != nil {
			return err
		}

		codeHash, err := common.Blake2bHash(code)
		if err != nil {
			return err
		}

		if rt, ok := runtimeCode[codeHash.String()]; ok {
			stateSrvc.Block.StoreRuntime(*hash, rt)
			continue
		}

		rt, err := createRuntime(cfg, *ns, stateSrvc, ks, net, code)
		if err != nil {
			return err
		}

		runtimeCode[codeHash.String()] = rt
	}

	return nil
}<|MERGE_RESOLUTION|>--- conflicted
+++ resolved
@@ -546,7 +546,7 @@
 	serviceRegistryLogger := logger.New(log.AddContext("pkg", "services"))
 	node := &Node{
 		Name:     cfg.Global.Name,
-		StopFunc: stopFunc,
+		//StopFunc: stopFunc,
 		Services: services.NewServiceRegistry(serviceRegistryLogger),
 		started:  make(chan struct{}),
 	}
@@ -637,12 +637,7 @@
 }
 
 // NewNode creates a new dot node from a dot node configuration
-<<<<<<< HEAD
-func NewNode(cfg *Config, ks *keystore.GlobalKeystore, stopFunc func()) (*Node, error) {
-	nodeI := nodeInterface{}
-=======
 func NewNode(cfg *Config, ks *keystore.GlobalKeystore) (*Node, error) {
->>>>>>> c17b53ac
 	// set garbage collection percent to 10%
 	// can be overwritten by setting the GOGC env variable, which defaults to 100
 	prev := debug.SetGCPercent(10)
@@ -666,15 +661,11 @@
 		networkSrvc *network.Service
 	)
 
-<<<<<<< HEAD
-	stateSrvc, err := nodeI.createStateService(cfg)
-=======
 	if cfg.Pprof.Enabled {
 		nodeSrvcs = append(nodeSrvcs, createPprofService(cfg.Pprof.Settings))
 	}
-
-	stateSrvc, err := createStateService(cfg)
->>>>>>> c17b53ac
+	nodeI := nodeInterface{}
+	stateSrvc, err := nodeI.createStateService(cfg)
 	if err != nil {
 		return nil, fmt.Errorf("failed to create state service: %s", err)
 	}
@@ -877,13 +868,9 @@
 	n.wg.Done()
 }
 
-<<<<<<< HEAD
-func (nodeInterface)loadRuntime(cfg *Config, ns *runtime.NodeStorage, stateSrvc *state.Service, ks *keystore.GlobalKeystore, net *network.Service) error {
-=======
-func loadRuntime(cfg *Config, ns *runtime.NodeStorage,
+func (nodeInterface)loadRuntime(cfg *Config, ns *runtime.NodeStorage,
 	stateSrvc *state.Service, ks *keystore.GlobalKeystore,
 	net *network.Service) error {
->>>>>>> c17b53ac
 	blocks := stateSrvc.Block.GetNonFinalisedBlocks()
 	runtimeCode := make(map[string]runtime.Instance)
 	for i := range blocks {
