--- conflicted
+++ resolved
@@ -243,8 +243,8 @@
 	wsconn.BlockAPI = modules.NewMockBlockAPI()
 	res, err = wsconn.initExtrinsicWatch(0, []interface{}{"0x26aa"})
 	require.NoError(t, err)
-<<<<<<< HEAD
-	require.Equal(t, uint(8), res)
+	require.NotNil(t, res)
+	require.Len(t, wsconn.Subscriptions, 8)
 }
 
 func TestInitGrandpaFinalisation(t *testing.T) {
@@ -265,12 +265,9 @@
 		Return(uint8(4), nil)
 
 	wsconn.BlockAPI = mockBlockAPI
-	id, err := wsconn.initGrandpaJustificationListener(0)
-	require.NoError(t, err)
-	require.NotEqual(t, 0, id)
-
-	listener, ok := wsconn.Subscriptions[id]
-	require.True(t, ok)
+	listener, err := wsconn.initGrandpaJustificationListener(0, nil)
+	require.NoError(t, err)
+	require.NotNil(t, listener)
 
 	listener.Listen()
 	header := &types.Header{
@@ -284,18 +281,15 @@
 		Header: header,
 	}
 
-	expected := fmt.Sprintf(`{"jsonrpc":"2.0","method":"grandpa_justifications","params":{"result":"%s","subscription":%v}}`+"\n", expectedhash.String(), id)
+	g := listener.(*GrandpaJustificationListener)
+	expected := fmt.Sprintf(`{"jsonrpc":"2.0","method":"grandpa_justifications","params":{"result":"%s","subscription":%v}}`+"\n", expectedhash.String(), g.subID)
 
 	_, msg, err := c.ReadMessage()
 	require.NoError(t, err)
 	require.Equal(t, []byte(expected), msg)
-=======
-	require.NotNil(t, res)
-	require.Len(t, wsconn.Subscriptions, 8)
->>>>>>> 3350232c
-
-	grandpaJustificationListener := listener.(*GrandpaJustificationListener)
-	grandpaJustificationListener.cancel()
-	err = grandpaJustificationListener.ctx.Err()
+
+	listener.Stop()
+
+	err = g.ctx.Err()
 	require.ErrorIs(t, err, context.Canceled)
 }