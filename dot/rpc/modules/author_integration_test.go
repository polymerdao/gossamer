// Copyright 2021 ChainSafe Systems (ON)
// SPDX-License-Identifier: LGPL-3.0-only

//go:build integration
// +build integration

package modules

import (
	"context"
	"errors"
	"fmt"
	"os"
	"testing"

	"github.com/ChainSafe/gossamer/dot/core"
	coremocks "github.com/ChainSafe/gossamer/dot/core/mocks"
	"github.com/ChainSafe/gossamer/dot/network"
	"github.com/ChainSafe/gossamer/dot/state"
	"github.com/ChainSafe/gossamer/dot/types"
	"github.com/ChainSafe/gossamer/internal/log"
	"github.com/ChainSafe/gossamer/lib/common"
	"github.com/ChainSafe/gossamer/lib/crypto"
	"github.com/ChainSafe/gossamer/lib/crypto/ed25519"
	"github.com/ChainSafe/gossamer/lib/crypto/sr25519"
	"github.com/ChainSafe/gossamer/lib/genesis"
	"github.com/ChainSafe/gossamer/lib/keystore"
	"github.com/ChainSafe/gossamer/lib/runtime"
	"github.com/ChainSafe/gossamer/lib/runtime/wasmer"
	"github.com/ChainSafe/gossamer/lib/transaction"
<<<<<<< HEAD
	"github.com/ChainSafe/gossamer/lib/trie"
=======
>>>>>>> 7d946fd8
	"github.com/golang/mock/gomock"
	"github.com/stretchr/testify/require"
)

type useRuntimeInstace func(*testing.T, *wasmer.Config) (runtime.Instance, error)

// useInstanceFromGenesis creates a new runtime instance given a genesis file
func useInstanceFromGenesis(t *testing.T, cfg *wasmer.Config) (instance runtime.Instance, err error) {
	t.Helper()
	return wasmer.NewRuntimeFromGenesis(cfg)
}

func useInstanceFromRuntimeV0910(t *testing.T, cfg *wasmer.Config) (instance runtime.Instance, err error) {
	t.Helper()
	runtimePath := runtime.GetAbsolutePath(runtime.POLKADOT_RUNTIME_FP_v0910)
	return wasmer.NewInstanceFromFile(runtimePath, cfg)
}

func TestMain(m *testing.M) {
	wasmFilePaths, err := runtime.GenerateRuntimeWasmFile()
	if err != nil {
		log.Errorf("failed to generate runtime wasm file: %s", err)
		os.Exit(1)
	}

	// Start all tests
	code := m.Run()

	runtime.RemoveFiles(wasmFilePaths)
	os.Exit(code)
}

<<<<<<< HEAD
func TestAuthorModule_Pending_Integration(t *testing.T) {
	t.Parallel()

	tmpdir := t.TempDir()

	state2test := state.NewService(state.Config{LogLevel: log.DoNotChange, Path: tmpdir})
	state2test.UseMemDB()
	state2test.Transaction = state.NewTransactionState()
=======
func TestAuthorModule_Pending(t *testing.T) {
	ctrl := gomock.NewController(t)
	telemetryMock := NewMockClient(ctrl)
	telemetryMock.
		EXPECT().
		SendMessage(gomock.Any()).
		AnyTimes()

	txQueue := state.NewTransactionState(telemetryMock)
	auth := NewAuthorModule(log.New(log.SetWriter(io.Discard)), nil, txQueue)
>>>>>>> 7d946fd8

	auth := newAuthorModule(t, &integrationTestController{stateSrv: state2test})
	res := new(PendingExtrinsicsResponse)
	err := auth.PendingExtrinsics(nil, nil, res)

	require.NoError(t, err)
	require.Equal(t, PendingExtrinsicsResponse([]string{}), *res)

	vtx := &transaction.ValidTransaction{
		Extrinsic: types.NewExtrinsic([]byte{0x01, 0x02}),
		Validity:  new(transaction.Validity),
	}

	_, err = state2test.Transaction.Push(vtx)
	require.NoError(t, err)

	err = auth.PendingExtrinsics(nil, nil, res)
	require.NoError(t, err)

	expected := common.BytesToHex(vtx.Extrinsic)
	require.Equal(t, PendingExtrinsicsResponse([]string{expected}), *res)
}

func TestAuthorModule_SubmitExtrinsic_Integration(t *testing.T) {
<<<<<<< HEAD
	t.Parallel()
	tmpbasepath := t.TempDir()
=======
	t.Skip()

	ctrl := gomock.NewController(t)
	telemetryMock := NewMockClient(ctrl)
	telemetryMock.
		EXPECT().
		SendMessage(gomock.Any()).
		AnyTimes()

	// setup auth module
	txQueue := state.NewTransactionState(telemetryMock)
>>>>>>> 7d946fd8

	intCtrl := setupStateAndPopulateTrieState(t, tmpbasepath, useInstanceFromRuntimeV0910)
	intCtrl.stateSrv.Transaction = state.NewTransactionState()

	genesisHash := intCtrl.genesisHeader.Hash()
	blockHash := intCtrl.stateSrv.Block.BestBlockHash()

	// creating an extrisinc to the System.remark call using a sample argument
	extHex := runtime.NewTestExtrinsic(t,
		intCtrl.runtime, genesisHash, blockHash, 0, "System.remark", []byte{0xab, 0xcd})

	extBytes := common.MustHexToBytes(extHex)

	ctrl := gomock.NewController(t)
	net2test := coremocks.NewMockNetwork(ctrl)
	net2test.EXPECT().GossipMessage(&network.TransactionMessage{Extrinsics: []types.Extrinsic{extBytes}})
	intCtrl.network = net2test

	// setup auth module
	auth := newAuthorModule(t, intCtrl)

	ext := Extrinsic{extHex}

	res := new(ExtrinsicHashResponse)
	err := auth.SubmitExtrinsic(nil, &ext, res)
	require.Nil(t, err)

	expectedExtrinsic := types.NewExtrinsic(extBytes)
	expected := &transaction.ValidTransaction{
		Extrinsic: expectedExtrinsic,
		Validity: &transaction.Validity{
			Priority:  39325240425794630,
			Requires:  nil,
			Provides:  [][]byte{{212, 53, 147, 199, 21, 253, 211, 28, 97, 20, 26, 189, 4, 169, 159, 214, 130, 44, 133, 88, 133, 76, 205, 227, 154, 86, 132, 231, 165, 109, 162, 125, 0, 0, 0, 0}}, // nolint:lll
			Longevity: 18446744073709551614,
			Propagate: true,
		},
	}

	expectedHash := ExtrinsicHashResponse(expectedExtrinsic.Hash().String())
	txOnPool := intCtrl.stateSrv.Transaction.PendingInPool()

	// compare results
	require.Len(t, txOnPool, 1)
	require.Equal(t, expected, txOnPool[0])
	require.Equal(t, expectedHash, *res)
}

func TestAuthorModule_SubmitExtrinsic_invalid(t *testing.T) {
<<<<<<< HEAD
	t.Parallel()
	tmpbasepath := t.TempDir()

	intCtrl := setupStateAndRuntime(t, tmpbasepath, useInstanceFromRuntimeV0910)
	intCtrl.stateSrv.Transaction = state.NewTransactionState()

	genesisHash := intCtrl.genesisHeader.Hash()

	// creating an extrisinc to the System.remark call using a sample argument
	extHex := runtime.NewTestExtrinsic(t,
		intCtrl.runtime, genesisHash, genesisHash, 0, "System.remark", []byte{})

	ctrl := gomock.NewController(t)
	net2test := coremocks.NewMockNetwork(ctrl)
	net2test.EXPECT().GossipMessage(nil).MaxTimes(0)

	intCtrl.network = net2test

	// setup auth module
	auth := newAuthorModule(t, intCtrl)
=======
	t.Skip()

	ctrl := gomock.NewController(t)
	telemetryMock := NewMockClient(ctrl)
	telemetryMock.
		EXPECT().
		SendMessage(gomock.Any()).
		AnyTimes()

	// setup service
	// setup auth module
	txQueue := state.NewTransactionState(telemetryMock)
	auth := setupAuthModule(t, txQueue)
>>>>>>> 7d946fd8

	ext := Extrinsic{extHex}

	res := new(ExtrinsicHashResponse)
	err := auth.SubmitExtrinsic(nil, &ext, res)
	require.EqualError(t, err, runtime.ErrInvalidTransaction.Message)

	txOnPool := intCtrl.stateSrv.Transaction.PendingInPool()
	require.Len(t, txOnPool, 0)
}

func TestAuthorModule_SubmitExtrinsic_invalid_input(t *testing.T) {
<<<<<<< HEAD
	t.Parallel()
	tmppath := t.TempDir()

	// setup service
	// setup auth module
	intctrl := setupStateAndRuntime(t, tmppath, useInstanceFromGenesis)
	auth := newAuthorModule(t, intctrl)
=======
	ctrl := gomock.NewController(t)
	telemetryMock := NewMockClient(ctrl)
	telemetryMock.
		EXPECT().
		SendMessage(gomock.Any()).
		AnyTimes()

	// setup service
	// setup auth module
	txQueue := state.NewTransactionState(telemetryMock)
	auth := setupAuthModule(t, txQueue)
>>>>>>> 7d946fd8

	// create and submit extrinsic
	ext := Extrinsic{fmt.Sprintf("%x", "1")}

	res := new(ExtrinsicHashResponse)
	err := auth.SubmitExtrinsic(nil, &ext, res)
	require.EqualError(t, err, "could not byteify non 0x prefixed string: 0x31")
}

<<<<<<< HEAD
func TestAuthorModule_SubmitExtrinsic_AlreadyInPool(t *testing.T) {
	t.Parallel()

	tmpbasepath := t.TempDir()
	intCtrl := setupStateAndRuntime(t, tmpbasepath, useInstanceFromGenesis)
	intCtrl.stateSrv.Transaction = state.NewTransactionState()

	genesisHash := intCtrl.genesisHeader.Hash()

	// creating an extrisinc to the System.remark call using a sample argument
	extHex := runtime.NewTestExtrinsic(t,
		intCtrl.runtime, genesisHash, genesisHash, 0, "System.remark", []byte{})
	extBytes := common.MustHexToBytes(extHex)

	ctrl := gomock.NewController(t)
=======
func TestAuthorModule_SubmitExtrinsic_InQueue(t *testing.T) {
	t.Skip()

	ctrl := gomock.NewController(t)
	telemetryMock := NewMockClient(ctrl)
	telemetryMock.
		EXPECT().
		SendMessage(gomock.Any()).
		AnyTimes()

	// setup auth module
	txQueue := state.NewTransactionState(telemetryMock)
>>>>>>> 7d946fd8

	storageState := coremocks.NewMockStorageState(ctrl)
	// should not call storage.TrieState
	storageState.EXPECT().TrieState(nil).MaxTimes(0)
	intCtrl.storageState = storageState

	net2test := coremocks.NewMockNetwork(ctrl)
	// should not call network.GossipMessage
	net2test.EXPECT().GossipMessage(nil).MaxTimes(0)
	intCtrl.network = net2test

	// setup auth module
	auth := newAuthorModule(t, intCtrl)

	// create and submit extrinsic
	ext := Extrinsic{extHex}

	res := new(ExtrinsicHashResponse)

	expectedExtrinsic := types.NewExtrinsic(extBytes)
	expected := &transaction.ValidTransaction{
		Extrinsic: expectedExtrinsic,
		Validity: &transaction.Validity{
			Priority:  39325240425794630,
			Requires:  nil,
			Provides:  [][]byte{{212, 53, 147, 199, 21, 253, 211, 28, 97, 20, 26, 189, 4, 169, 159, 214, 130, 44, 133, 88, 133, 76, 205, 227, 154, 86, 132, 231, 165, 109, 162, 125, 0, 0, 0, 0}}, // nolint:lll
			Longevity: 18446744073709551614,
			Propagate: true,
		},
	}

	intCtrl.stateSrv.Transaction.AddToPool(expected)

	// should not cause error, since a transaction
	err := auth.SubmitExtrinsic(nil, &ext, res)
	require.NoError(t, err)
}

func TestAuthorModule_InsertKey_Integration(t *testing.T) {
	tmppath := t.TempDir()

	intctrl := setupStateAndRuntime(t, tmppath, useInstanceFromGenesis)
	intctrl.keystore = keystore.NewGlobalKeystore()

	auth := newAuthorModule(t, intctrl)

	const seed = "0xb7e9185065667390d2ad952a5324e8c365c9bf503dcf97c67a5ce861afe97309"

	babeKp, err := sr25519.NewKeypairFromSeed(common.MustHexToBytes(seed))
	require.NoError(t, err)

	grandKp, err := ed25519.NewKeypairFromSeed(common.MustHexToBytes(seed))
	require.NoError(t, err)

	testcases := map[string]struct {
		ksType, seed string
		kp           interface{}
		waitErr      error
	}{
		"insert a valid babe key type": {
			ksType: "babe",
			seed:   seed,
			kp:     babeKp,
		},

		"insert a valid gran key type": {
			ksType: "gran",
			seed:   seed,
			kp:     grandKp,
		},

		"invalid babe key type": {
			ksType:  "babe",
			seed:    seed,
			kp:      "0x0000000000000000000000000000000000000000000000000000000000000000",
			waitErr: errors.New("generated public key does not equal provide public key"),
		},

		"unknown key type": {
			ksType:  "someothertype",
			seed:    seed,
			kp:      grandKp,
			waitErr: errors.New("cannot decode key: invalid key type"),
		},
	}

	for tname, tt := range testcases {
		tt := tt
		t.Run(tname, func(t *testing.T) {
			t.Parallel()

			var expectedKp crypto.Keypair
			var pubkey string

			if kp, ok := tt.kp.(crypto.Keypair); ok {
				expectedKp = kp
				pubkey = kp.Public().Hex()
			} else {
				pubkey = tt.kp.(string)
			}

			req := &KeyInsertRequest{tt.ksType, tt.seed, pubkey}
			res := new(KeyInsertResponse)
			err = auth.InsertKey(nil, req, res)

			if tt.waitErr != nil {
				require.EqualError(t, tt.waitErr, err.Error())
				return
			}

			require.Nil(t, err)

			ks, err := intctrl.keystore.GetKeystore([]byte(tt.ksType))
			require.NoError(t, err)

			foundKp := ks.GetKeypairFromAddress(expectedKp.Public().Address())
			require.NotNil(t, foundKp)
			require.Equal(t, expectedKp, foundKp)
		})
	}

}

func TestAuthorModule_HasKey_Integration(t *testing.T) {
	tmppath := t.TempDir()

	intctrl := setupStateAndRuntime(t, tmppath, useInstanceFromGenesis)

	ks := keystore.NewGlobalKeystore()

	kr, err := keystore.NewSr25519Keyring()
	require.Nil(t, err)

	ks.Babe.Insert(kr.Alice())

	intctrl.keystore = ks

	auth := newAuthorModule(t, intctrl)

	testcases := map[string]struct {
		pub, keytype string
		hasKey       bool
		waitErr      error
	}{
		"key exists and should return true": {
			pub:     kr.Alice().Public().Hex(),
			keytype: "babe",
			hasKey:  true,
		},

		"key does not exists and should return false": {
			pub:     kr.Bob().Public().Hex(),
			keytype: "babe",
			hasKey:  false,
		},

		"invalid key should return error": {
			pub:     "0xaa11",
			keytype: "babe",
			hasKey:  false,
			waitErr: errors.New("cannot create public key: input is not 32 bytes"),
		},
		"invalid key type should return error": {
			pub:     kr.Alice().Public().Hex(),
			keytype: "xxxx",
			hasKey:  false,
			waitErr: keystore.ErrInvalidKeystoreName,
		},
	}

	for tname, tt := range testcases {
		tt := tt
		t.Run(tname, func(t *testing.T) {
			t.Parallel()

			var res bool
			req := []string{tt.pub, tt.keytype}

			err = auth.HasKey(nil, &req, &res)

			if tt.waitErr != nil {
				require.EqualError(t, tt.waitErr, err.Error())
				require.False(t, res)
				return
			}

			require.NoError(t, err)
			require.Equal(t, tt.hasKey, res)
		})
	}
}

func TestAuthorModule_HasSessionKeys_Integration(t *testing.T) {
	tmpdir := t.TempDir()

	intCtrl := setupStateAndRuntime(t, tmpdir, useInstanceFromGenesis)
	intCtrl.stateSrv.Transaction = state.NewTransactionState()
	intCtrl.keystore = keystore.NewGlobalKeystore()

	auth := newAuthorModule(t, intCtrl)

	const granSeed = "0xf25586ceb64a043d887631fa08c2ed790ef7ae3c7f28de5172005f8b9469e529"
	const granPubK = "0x6b802349d948444d41397da09ec597fbd8ae8fdd3dfa153b2bb2bddcf020457c"

	const sr25519Seed = "0xe5be9a5092b81bca64be81d212e7f2f9eba183bb7a90954f7b76361f6edb5c0a"
	const sr25519Pubk = "0xd43593c715fdd31c61141abd04a99fd6822c8558854ccde39a5684e7a56da27d"

	insertSessionKeys := []struct {
		ktype      []string
		seed, pubk string
	}{
		{
			ktype: []string{"gran"},
			seed:  granSeed,
			pubk:  granPubK,
		},
		{
			ktype: []string{"babe", "imon", "audi"},
			seed:  sr25519Seed,
			pubk:  sr25519Pubk,
		},
	}

	for _, toInsert := range insertSessionKeys {
		for _, keytype := range toInsert.ktype {
			err := auth.InsertKey(nil, &KeyInsertRequest{
				Type:      keytype,
				Seed:      toInsert.seed,
				PublicKey: toInsert.pubk,
			}, nil)
			require.NoError(t, err)
		}
	}

	testcases := map[string]struct {
		pubSessionKeys string
		expect         bool
		waitErr        error
	}{
		"public keys are in the right order, should return true": {
			pubSessionKeys: "0x6b802349d948444d41397da09ec597fbd8ae8fdd3dfa153b2bb2bddcf020457c" + // gran
				"d43593c715fdd31c61141abd04a99fd6822c8558854ccde39a5684e7a56da27d" + // babe
				"d43593c715fdd31c61141abd04a99fd6822c8558854ccde39a5684e7a56da27d" + // imon
				"d43593c715fdd31c61141abd04a99fd6822c8558854ccde39a5684e7a56da27d", // audi
			expect: true,
		},
		"unknown public keys in the right order, should return false": {
			pubSessionKeys: "0x740550da19ef14023ea3e903545a6700160a55be2e4b733b577c91b053e38b8d" + // gran
				"de6fa0da51c52cc117d77aeb329595b15070db444e7ed4c4adec714b291c1845" + // babe
				"de6fa0da51c52cc117d77aeb329595b15070db444e7ed4c4adec714b291c1845" + // imon
				"de6fa0da51c52cc117d77aeb329595b15070db444e7ed4c4adec714b291c1845", // audi
			expect: false,
		},
		"public keys are not in the right order, should return false": {
			pubSessionKeys: "0xd43593c715fdd31c61141abd04a99fd6822c8558854ccde39a5684e7a56da27d" + // gran
				"6b802349d948444d41397da09ec597fbd8ae8fdd3dfa153b2bb2bddcf020457c" + // babe
				"d43593c715fdd31c61141abd04a99fd6822c8558854ccde39a5684e7a56da27d" + // imon
				"d43593c715fdd31c61141abd04a99fd6822c8558854ccde39a5684e7a56da27d", // audi
			expect: false,
		},
		"incomplete keys": {
			pubSessionKeys: "0xd43593c715fdd31c61141abd04a99fd6822c8558854ccde39a5684e7a56da27d" + // gran
				"6b802349d948444d41397da09ec597fbd8ae8fdd3dfa153b2bb2bddcf020457c", // babe
			expect: false,
		},
		"empty public keys": {
			pubSessionKeys: "", // babe
			expect:         false,
			waitErr:        errors.New("invalid string"),
		},
	}

	for tname, tt := range testcases {
		tt := tt
		t.Run(tname, func(t *testing.T) {
			t.Parallel()
			req := HasSessionKeyRequest{
				PublicKeys: tt.pubSessionKeys,
			}

			var res HasSessionKeyResponse

			err := auth.HasSessionKeys(nil, &req, &res)

			if tt.waitErr != nil {
				require.EqualError(t, tt.waitErr, err.Error())
			} else {
				require.NoError(t, err)
			}

			require.Equal(t, tt.expect, bool(res))
		})
	}
}

type integrationTestController struct {
	genesis       *genesis.Genesis
	genesisTrie   *trie.Trie
	genesisHeader *types.Header
	runtime       runtime.Instance
	stateSrv      *state.Service
	network       core.Network
	storageState  core.StorageState
	keystore      *keystore.GlobalKeystore
}

func setupStateAndRuntime(t *testing.T, basepath string, useInstance useRuntimeInstace) *integrationTestController {
	t.Helper()

	state2test := state.NewService(state.Config{LogLevel: log.DoNotChange, Path: basepath})
	state2test.UseMemDB()
	state2test.Transaction = state.NewTransactionState()

	gen, genTrie, genesisHeader := genesis.NewTestGenesisWithTrieAndHeader(t)

	err := state2test.Initialise(gen, genesisHeader, genTrie)
	require.NoError(t, err)

	err = state2test.Start()
	require.NoError(t, err)

	t.Cleanup(func() {
		state2test.Stop()
	})

	rtStorage, err := state2test.Storage.TrieState(nil)
	require.NoError(t, err)

	cfg := &wasmer.Config{}
	cfg.Storage = rtStorage
	cfg.LogLvl = 4
	nodeStorage := runtime.NodeStorage{}
	nodeStorage.BaseDB = runtime.NewInMemoryDB(t)
	cfg.NodeStorage = nodeStorage

	rt, err := useInstance(t, cfg)
	require.NoError(t, err)

	genesisHash := genesisHeader.Hash()
	state2test.Block.StoreRuntime(genesisHash, rt)

	return &integrationTestController{
		genesis:       gen,
		genesisTrie:   genTrie,
		genesisHeader: genesisHeader,
		stateSrv:      state2test,
		storageState:  state2test.Storage,
		runtime:       rt,
	}
}

func setupStateAndPopulateTrieState(t *testing.T, basepath string,
	useInstance useRuntimeInstace) *integrationTestController {
	t.Helper()

	state2test := state.NewService(state.Config{LogLevel: log.DoNotChange, Path: basepath})
	state2test.UseMemDB()
	state2test.Transaction = state.NewTransactionState()

	gen, genTrie, genesisHeader := genesis.NewTestGenesisWithTrieAndHeader(t)

	err := state2test.Initialise(gen, genesisHeader, genTrie)
	require.NoError(t, err)

	err = state2test.Start()
	require.NoError(t, err)

	t.Cleanup(func() {
		state2test.Stop()
	})

	rtStorage, err := state2test.Storage.TrieState(nil)
	require.NoError(t, err)

	cfg := &wasmer.Config{}
	cfg.Role = 0
	cfg.LogLvl = log.Warn
	cfg.Storage = rtStorage
	cfg.Keystore = keystore.NewGlobalKeystore()
	cfg.Network = new(runtime.TestRuntimeNetwork)
	cfg.NodeStorage = runtime.NodeStorage{
		LocalStorage:      runtime.NewInMemoryDB(t),
		PersistentStorage: runtime.NewInMemoryDB(t), // we're using a local storage here since this is a test runtime
		BaseDB:            runtime.NewInMemoryDB(t), // we're using a local storage here since this is a test runtime
	}

	rt, err := useInstance(t, cfg)
	require.NoError(t, err)

	genesisHash := genesisHeader.Hash()
	state2test.Block.StoreRuntime(genesisHash, rt)

	b := runtime.InitializeRuntimeToTest(t, rt, genesisHash)

	err = state2test.Block.AddBlock(b)
	require.NoError(t, err)

	err = state2test.Storage.StoreTrie(rtStorage, &b.Header)
	require.NoError(t, err)

	state2test.Block.StoreRuntime(b.Header.Hash(), rt)

	return &integrationTestController{
		genesis:       gen,
		genesisTrie:   genTrie,
		genesisHeader: genesisHeader,
		stateSrv:      state2test,
		storageState:  state2test.Storage,
		runtime:       rt,
	}
}

func newAuthorModule(t *testing.T, intCtrl *integrationTestController) *AuthorModule {
	t.Helper()

	cfg := &core.Config{
		TransactionState: intCtrl.stateSrv.Transaction,
		BlockState:       intCtrl.stateSrv.Block,
		StorageState:     intCtrl.storageState,
		Network:          intCtrl.network,
		Keystore:         intCtrl.keystore,
	}

	uselessCh := make(chan *types.Block, 256)
	core2test := core.NewService2Test(context.TODO(), t, cfg, uselessCh)
	return NewAuthorModule(log.New(log.SetLevel(log.Debug)), core2test, intCtrl.stateSrv.Transaction)
}<|MERGE_RESOLUTION|>--- conflicted
+++ resolved
@@ -28,10 +28,6 @@
 	"github.com/ChainSafe/gossamer/lib/runtime"
 	"github.com/ChainSafe/gossamer/lib/runtime/wasmer"
 	"github.com/ChainSafe/gossamer/lib/transaction"
-<<<<<<< HEAD
-	"github.com/ChainSafe/gossamer/lib/trie"
-=======
->>>>>>> 7d946fd8
 	"github.com/golang/mock/gomock"
 	"github.com/stretchr/testify/require"
 )
@@ -64,17 +60,11 @@
 	os.Exit(code)
 }
 
-<<<<<<< HEAD
 func TestAuthorModule_Pending_Integration(t *testing.T) {
 	t.Parallel()
 
 	tmpdir := t.TempDir()
 
-	state2test := state.NewService(state.Config{LogLevel: log.DoNotChange, Path: tmpdir})
-	state2test.UseMemDB()
-	state2test.Transaction = state.NewTransactionState()
-=======
-func TestAuthorModule_Pending(t *testing.T) {
 	ctrl := gomock.NewController(t)
 	telemetryMock := NewMockClient(ctrl)
 	telemetryMock.
@@ -82,9 +72,9 @@
 		SendMessage(gomock.Any()).
 		AnyTimes()
 
-	txQueue := state.NewTransactionState(telemetryMock)
-	auth := NewAuthorModule(log.New(log.SetWriter(io.Discard)), nil, txQueue)
->>>>>>> 7d946fd8
+	state2test := state.NewService(state.Config{LogLevel: log.DoNotChange, Path: tmpdir})
+	state2test.UseMemDB()
+	state2test.Transaction = state.NewTransactionState(telemetryMock)
 
 	auth := newAuthorModule(t, &integrationTestController{stateSrv: state2test})
 	res := new(PendingExtrinsicsResponse)
@@ -109,22 +99,8 @@
 }
 
 func TestAuthorModule_SubmitExtrinsic_Integration(t *testing.T) {
-<<<<<<< HEAD
 	t.Parallel()
 	tmpbasepath := t.TempDir()
-=======
-	t.Skip()
-
-	ctrl := gomock.NewController(t)
-	telemetryMock := NewMockClient(ctrl)
-	telemetryMock.
-		EXPECT().
-		SendMessage(gomock.Any()).
-		AnyTimes()
-
-	// setup auth module
-	txQueue := state.NewTransactionState(telemetryMock)
->>>>>>> 7d946fd8
 
 	intCtrl := setupStateAndPopulateTrieState(t, tmpbasepath, useInstanceFromRuntimeV0910)
 	intCtrl.stateSrv.Transaction = state.NewTransactionState()
@@ -174,29 +150,8 @@
 }
 
 func TestAuthorModule_SubmitExtrinsic_invalid(t *testing.T) {
-<<<<<<< HEAD
 	t.Parallel()
 	tmpbasepath := t.TempDir()
-
-	intCtrl := setupStateAndRuntime(t, tmpbasepath, useInstanceFromRuntimeV0910)
-	intCtrl.stateSrv.Transaction = state.NewTransactionState()
-
-	genesisHash := intCtrl.genesisHeader.Hash()
-
-	// creating an extrisinc to the System.remark call using a sample argument
-	extHex := runtime.NewTestExtrinsic(t,
-		intCtrl.runtime, genesisHash, genesisHash, 0, "System.remark", []byte{})
-
-	ctrl := gomock.NewController(t)
-	net2test := coremocks.NewMockNetwork(ctrl)
-	net2test.EXPECT().GossipMessage(nil).MaxTimes(0)
-
-	intCtrl.network = net2test
-
-	// setup auth module
-	auth := newAuthorModule(t, intCtrl)
-=======
-	t.Skip()
 
 	ctrl := gomock.NewController(t)
 	telemetryMock := NewMockClient(ctrl)
@@ -205,11 +160,23 @@
 		SendMessage(gomock.Any()).
 		AnyTimes()
 
-	// setup service
+	intCtrl := setupStateAndRuntime(t, tmpbasepath, useInstanceFromRuntimeV0910)
+	intCtrl.stateSrv.Transaction = state.NewTransactionState(telemetryMock)
+
+	genesisHash := intCtrl.genesisHeader.Hash()
+
+	// creating an extrisinc to the System.remark call using a sample argument
+	extHex := runtime.NewTestExtrinsic(t,
+		intCtrl.runtime, genesisHash, genesisHash, 0, "System.remark", []byte{})
+
+	ctrl := gomock.NewController(t)
+	net2test := coremocks.NewMockNetwork(ctrl)
+	net2test.EXPECT().GossipMessage(nil).MaxTimes(0)
+
+	intCtrl.network = net2test
+
 	// setup auth module
-	txQueue := state.NewTransactionState(telemetryMock)
-	auth := setupAuthModule(t, txQueue)
->>>>>>> 7d946fd8
+	auth := newAuthorModule(t, intCtrl)
 
 	ext := Extrinsic{extHex}
 
@@ -222,7 +189,6 @@
 }
 
 func TestAuthorModule_SubmitExtrinsic_invalid_input(t *testing.T) {
-<<<<<<< HEAD
 	t.Parallel()
 	tmppath := t.TempDir()
 
@@ -230,19 +196,6 @@
 	// setup auth module
 	intctrl := setupStateAndRuntime(t, tmppath, useInstanceFromGenesis)
 	auth := newAuthorModule(t, intctrl)
-=======
-	ctrl := gomock.NewController(t)
-	telemetryMock := NewMockClient(ctrl)
-	telemetryMock.
-		EXPECT().
-		SendMessage(gomock.Any()).
-		AnyTimes()
-
-	// setup service
-	// setup auth module
-	txQueue := state.NewTransactionState(telemetryMock)
-	auth := setupAuthModule(t, txQueue)
->>>>>>> 7d946fd8
 
 	// create and submit extrinsic
 	ext := Extrinsic{fmt.Sprintf("%x", "1")}
@@ -252,13 +205,12 @@
 	require.EqualError(t, err, "could not byteify non 0x prefixed string: 0x31")
 }
 
-<<<<<<< HEAD
 func TestAuthorModule_SubmitExtrinsic_AlreadyInPool(t *testing.T) {
 	t.Parallel()
 
 	tmpbasepath := t.TempDir()
 	intCtrl := setupStateAndRuntime(t, tmpbasepath, useInstanceFromGenesis)
-	intCtrl.stateSrv.Transaction = state.NewTransactionState()
+	intCtrl.stateSrv.Transaction = state.NewTransactionState(nil)
 
 	genesisHash := intCtrl.genesisHeader.Hash()
 
@@ -268,20 +220,6 @@
 	extBytes := common.MustHexToBytes(extHex)
 
 	ctrl := gomock.NewController(t)
-=======
-func TestAuthorModule_SubmitExtrinsic_InQueue(t *testing.T) {
-	t.Skip()
-
-	ctrl := gomock.NewController(t)
-	telemetryMock := NewMockClient(ctrl)
-	telemetryMock.
-		EXPECT().
-		SendMessage(gomock.Any()).
-		AnyTimes()
-
-	// setup auth module
-	txQueue := state.NewTransactionState(telemetryMock)
->>>>>>> 7d946fd8
 
 	storageState := coremocks.NewMockStorageState(ctrl)
 	// should not call storage.TrieState
