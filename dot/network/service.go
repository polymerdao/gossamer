// Copyright 2019 ChainSafe Systems (ON) Corp.
// This file is part of gossamer.
//
// The gossamer library is free software: you can redistribute it and/or modify
// it under the terms of the GNU Lesser General Public License as published by
// the Free Software Foundation, either version 3 of the License, or
// (at your option) any later version.
//
// The gossamer library is distributed in the hope that it will be useful,
// but WITHOUT ANY WARRANTY; without even the implied warranty of
// MERCHANTABILITY or FITNESS FOR A PARTICULAR PURPOSE. See the
// GNU Lesser General Public License for more details.
//
// You should have received a copy of the GNU Lesser General Public License
// along with the gossamer library. If not, see <http://www.gnu.org/licenses/>.

package network

import (
	"context"
	"errors"
	"io"
	"math/big"
	"os"
	"sync"
	"time"

	gssmrmetrics "github.com/ChainSafe/gossamer/dot/metrics"
	"github.com/ChainSafe/gossamer/dot/telemetry"
	"github.com/ChainSafe/gossamer/lib/common"
	"github.com/ChainSafe/gossamer/lib/services"
	log "github.com/ChainSafe/log15"
	"github.com/ethereum/go-ethereum/metrics"
	libp2pnetwork "github.com/libp2p/go-libp2p-core/network"
	"github.com/libp2p/go-libp2p-core/peer"
	"github.com/libp2p/go-libp2p-core/protocol"
)

const (
	// NetworkStateTimeout is the set time interval that we update network state
	NetworkStateTimeout = time.Minute

	// the following are sub-protocols used by the node
	syncID          = "/sync/2"
	lightID         = "/light/2"
	blockAnnounceID = "/block-announces/1"
	transactionsID  = "/transactions/1"

	maxMessageSize = 1024 * 63 // 63kb for now

	gssmrIsMajorSyncMetric = "gossamer/network/is_major_syncing"
)

var (
	_        services.Service = &Service{}
	logger                    = log.New("pkg", "network")
	maxReads                  = 16
)

type (
	// messageDecoder is passed on readStream to decode the data from the stream into a message.
	// since messages are decoded based on context, this is different for every sub-protocol.
	messageDecoder = func([]byte, peer.ID, bool) (Message, error)
	// messageHandler is passed on readStream to handle the resulting message. it should return an error only if the stream is to be closed
	messageHandler = func(stream libp2pnetwork.Stream, msg Message) error
)

// Service describes a network service
type Service struct {
	ctx    context.Context
	cancel context.CancelFunc

	cfg           *Config
	host          *host
	mdns          *mdns
	gossip        *gossip
	syncQueue     *syncQueue
	bufPool       *sizedBufferPool
	streamManager *streamManager

	notificationsProtocols map[byte]*notificationsProtocol // map of sub-protocol msg ID to protocol info
	notificationsMu        sync.RWMutex

	lightRequest   map[peer.ID]struct{} // set if we have sent a light request message to the given peer
	lightRequestMu sync.RWMutex

	// Service interfaces
	blockState         BlockState
	syncer             Syncer
	transactionHandler TransactionHandler

	// Configuration options
	noBootstrap bool
	noDiscover  bool
	noMDNS      bool
	noGossip    bool // internal option

	// telemetry
	telemetryInterval time.Duration
	closeCh           chan interface{}
}

// NewService creates a new network service from the configuration and message channels
func NewService(cfg *Config) (*Service, error) {
	ctx, cancel := context.WithCancel(context.Background()) //nolint

	h := log.StreamHandler(os.Stdout, log.TerminalFormat())
	h = log.CallerFileHandler(h)
	logger.SetHandler(log.LvlFilterHandler(cfg.LogLvl, h))
	cfg.logger = logger

	// build configuration
	err := cfg.build()
	if err != nil {
		cancel()
		return nil, err //nolint
	}

	if cfg.MinPeers == 0 {
		cfg.MinPeers = DefaultMinPeerCount
	}

	if cfg.MaxPeers == 0 {
		cfg.MaxPeers = DefaultMaxPeerCount
	}

	if cfg.MinPeers > cfg.MaxPeers {
		logger.Warn("min peers higher than max peers; setting to default")
		cfg.MinPeers = DefaultMinPeerCount
		cfg.MaxPeers = DefaultMaxPeerCount
	}

	if cfg.DiscoveryInterval > 0 {
		connectToPeersTimeout = cfg.DiscoveryInterval
	}

	// create a new host instance
	host, err := newHost(ctx, cfg)
	if err != nil {
		cancel()
		return nil, err
	}

	// pre-allocate pool of buffers used to read from streams.
	// initially allocate as many buffers as liekly necessary which is the number inbound streams we will have,
	// which should equal average number of peers times the number of notifications protocols, which is currently 3.
	var bufPool *sizedBufferPool
	if cfg.noPreAllocate {
		bufPool = &sizedBufferPool{
			c: make(chan *[maxMessageSize]byte, cfg.MinPeers*3),
		}
	} else {
		bufPool = newSizedBufferPool(cfg.MinPeers*3, cfg.MaxPeers*3)
	}

	network := &Service{
		ctx:                    ctx,
		cancel:                 cancel,
		cfg:                    cfg,
		host:                   host,
		mdns:                   newMDNS(host),
		gossip:                 newGossip(),
		blockState:             cfg.BlockState,
		transactionHandler:     cfg.TransactionHandler,
		noBootstrap:            cfg.NoBootstrap,
		noMDNS:                 cfg.NoMDNS,
		syncer:                 cfg.Syncer,
		notificationsProtocols: make(map[byte]*notificationsProtocol),
		lightRequest:           make(map[peer.ID]struct{}),
		telemetryInterval:      cfg.telemetryInterval,
		closeCh:                make(chan interface{}),
		bufPool:                bufPool,
		streamManager:          newStreamManager(ctx),
	}

	network.syncQueue = newSyncQueue(network)
	return network, err
}

// SetSyncer sets the Syncer used by the network service
func (s *Service) SetSyncer(syncer Syncer) {
	s.syncer = syncer
}

// SetTransactionHandler sets the TransactionHandler used by the network service
func (s *Service) SetTransactionHandler(handler TransactionHandler) {
	s.transactionHandler = handler
}

// Start starts the network service
func (s *Service) Start() error {
	if s.syncer == nil {
		return errors.New("service Syncer is nil")
	}

	if s.transactionHandler == nil {
		return errors.New("service TransactionHandler is nil")
	}

	if s.IsStopped() {
		s.ctx, s.cancel = context.WithCancel(context.Background())
	}

	connMgr := s.host.h.ConnManager().(*ConnManager)
	connMgr.registerDisconnectHandler(func(p peer.ID) {
		s.syncQueue.peerScore.Delete(p)
	})

	s.host.registerStreamHandler(syncID, s.handleSyncStream)
	s.host.registerStreamHandler(lightID, s.handleLightStream)

	// register block announce protocol
	err := s.RegisterNotificationsProtocol(
		blockAnnounceID,
		BlockAnnounceMsgType,
		s.getBlockAnnounceHandshake,
		decodeBlockAnnounceHandshake,
		s.validateBlockAnnounceHandshake,
		decodeBlockAnnounceMessage,
		s.handleBlockAnnounceMessage,
		false,
	)
	if err != nil {
		logger.Warn("failed to register notifications protocol", "sub-protocol", blockAnnounceID, "error", err)
	}

	// register transactions protocol
	err = s.RegisterNotificationsProtocol(
		transactionsID,
		TransactionMsgType,
		s.getTransactionHandshake,
		decodeTransactionHandshake,
		validateTransactionHandshake,
		decodeTransactionMessage,
		s.handleTransactionMessage,
		false,
	)
	if err != nil {
		logger.Warn("failed to register notifications protocol", "sub-protocol", blockAnnounceID, "error", err)
	}

	// since this opens block announce streams, it should happen after the protocol is registered
	s.host.h.Network().SetConnHandler(s.handleConn)

	// log listening addresses to console
	for _, addr := range s.host.multiaddrs() {
		logger.Info("Started listening", "address", addr)
	}

	if !s.noBootstrap {
		s.host.bootstrap()
	}

	if !s.noMDNS {
		s.mdns.start()
	}

	if !s.noDiscover {
		go func() {
			err = s.host.discovery.start()
			if err != nil {
				logger.Error("failed to begin DHT discovery", "error", err)
			}
		}()
	}

	time.Sleep(time.Millisecond * 500)

	logger.Info("started network service", "supported protocols", s.host.protocols())
	s.syncQueue.start()

	if s.cfg.PublishMetrics {
		go s.collectNetworkMetrics()
	}

	go s.logPeerCount()
	go s.publishNetworkTelemetry(s.closeCh)
	go s.sentBlockIntervalTelemetry()
	s.streamManager.start()

	return nil
}

func (s *Service) collectNetworkMetrics() {
	for {
		peerCount := metrics.GetOrRegisterGauge("network/node/peerCount", metrics.DefaultRegistry)
		totalConn := metrics.GetOrRegisterGauge("network/node/totalConnection", metrics.DefaultRegistry)
		networkLatency := metrics.GetOrRegisterGauge("network/node/latency", metrics.DefaultRegistry)
		syncedBlocks := metrics.GetOrRegisterGauge("service/blocks/sync", metrics.DefaultRegistry)

		peerCount.Update(int64(s.host.peerCount()))
		totalConn.Update(int64(len(s.host.h.Network().Conns())))
		networkLatency.Update(int64(s.host.h.Peerstore().LatencyEWMA(s.host.id())))

		num, err := s.blockState.BestBlockNumber()
		if err != nil {
			syncedBlocks.Update(0)
		} else {
			syncedBlocks.Update(num.Int64())
		}

		time.Sleep(gssmrmetrics.Refresh)
	}
}

func (s *Service) logPeerCount() {
	ticker := time.NewTicker(time.Second * 30)
	defer ticker.Stop()

	for {
		select {
		case <-ticker.C:
			logger.Debug("peer count", "num", s.host.peerCount(), "min", s.cfg.MinPeers, "max", s.cfg.MaxPeers)
		case <-s.ctx.Done():
			return
		}
	}
}

func (s *Service) publishNetworkTelemetry(done chan interface{}) {
	ticker := time.NewTicker(s.telemetryInterval)
	defer ticker.Stop()

main:
	for {
		select {
		case <-done:
			break main

		case <-ticker.C:
			o := s.host.bwc.GetBandwidthTotals()
			err := telemetry.GetInstance().SendMessage(telemetry.NewBandwidthTM(o.RateIn, o.RateOut, s.host.peerCount()))
			if err != nil {
				logger.Debug("problem sending system.interval telemetry message", "error", err)
			}

			err = telemetry.GetInstance().SendMessage(telemetry.NewNetworkStateTM(s.host.h, s.Peers()))
			if err != nil {
				logger.Debug("problem sending system.interval telemetry message", "error", err)
			}
		}
	}
}

func (s *Service) sentBlockIntervalTelemetry() {
	for {
		best, err := s.blockState.BestBlockHeader()
		if err != nil {
			continue
		}
		bestHash := best.Hash()

		finalized, err := s.blockState.GetHighestFinalisedHeader() //nolint
		if err != nil {
			continue
		}
		finalizedHash := finalized.Hash()

		err = telemetry.GetInstance().SendMessage(telemetry.NewBlockIntervalTM(
			&bestHash,
			best.Number,
			&finalizedHash,
			finalized.Number,
			big.NewInt(int64(s.transactionHandler.TransactionsCount())),
			big.NewInt(0), // todo (ed) determine where to get used_state_cache_size
		))
		if err != nil {
			logger.Debug("problem sending system.interval telemetry message", "error", err)
		}
		time.Sleep(s.telemetryInterval)
	}
}

func (s *Service) handleConn(conn libp2pnetwork.Conn) {
	// give new peers a slight weight
	// TODO: do this once handshake is received
	s.syncQueue.updatePeerScore(conn.RemotePeer(), 1)
}

// Stop closes running instances of the host and network services as well as
// the message channel from the network service to the core service (services that
// are dependent on the host instance should be closed first)
func (s *Service) Stop() error {
	s.syncQueue.stop()
	s.cancel()

	// close mDNS discovery service
	err := s.mdns.close()
	if err != nil {
		logger.Error("Failed to close mDNS discovery service", "error", err)
	}

	// close host and host services
	err = s.host.close()
	if err != nil {
		logger.Error("Failed to close host", "error", err)
	}

	// check if closeCh is closed, if not, close it.
mainloop:
	for {
		select {
		case _, hasMore := <-s.closeCh:
			if !hasMore {
				break mainloop
			}
		default:
			close(s.closeCh)
		}
	}

	return nil
}

// RegisterNotificationsProtocol registers a protocol with the network service with the given handler
// messageID is a user-defined message ID for the message passed over this protocol.
func (s *Service) RegisterNotificationsProtocol(sub protocol.ID,
	messageID byte,
	handshakeGetter HandshakeGetter,
	handshakeDecoder HandshakeDecoder,
	handshakeValidator HandshakeValidator,
	messageDecoder MessageDecoder,
	messageHandler NotificationsMessageHandler,
	overwriteProtocol bool,
) error {
	s.notificationsMu.Lock()
	defer s.notificationsMu.Unlock()

	if _, has := s.notificationsProtocols[messageID]; has {
		return errors.New("notifications protocol with message type already exists")
	}

	var protocolID protocol.ID
	if overwriteProtocol {
		protocolID = sub
	} else {
		protocolID = s.host.protocolID + sub
	}

	np := &notificationsProtocol{
		protocolID:            protocolID,
		getHandshake:          handshakeGetter,
		handshakeValidator:    handshakeValidator,
		handshakeDecoder:      handshakeDecoder,
		inboundHandshakeData:  new(sync.Map),
		outboundHandshakeData: new(sync.Map),
	}
	s.notificationsProtocols[messageID] = np

	connMgr := s.host.h.ConnManager().(*ConnManager)
	connMgr.registerCloseHandler(protocolID, func(peerID peer.ID) {
		if _, ok := np.getHandshakeData(peerID, true); ok {
			logger.Trace(
				"Cleaning up inbound handshake data",
				"peer", peerID,
				"protocol", protocolID,
			)
			np.inboundHandshakeData.Delete(peerID)
		}

		if _, ok := np.getHandshakeData(peerID, false); ok {
			logger.Trace(
				"Cleaning up outbound handshake data",
				"peer", peerID,
				"protocol", protocolID,
			)
			np.outboundHandshakeData.Delete(peerID)
		}
	})

	info := s.notificationsProtocols[messageID]

	decoder := createDecoder(info, handshakeDecoder, messageDecoder)
	handlerWithValidate := s.createNotificationsMessageHandler(info, messageHandler)

	s.host.registerStreamHandlerWithOverwrite(sub, overwriteProtocol, func(stream libp2pnetwork.Stream) {
		logger.Trace("received stream", "sub-protocol", sub)
		conn := stream.Conn()
		if conn == nil {
			logger.Error("Failed to get connection from stream")
			return
		}

		s.readStream(stream, decoder, handlerWithValidate)
	})

	logger.Info("registered notifications sub-protocol", "protocol", protocolID)
	return nil
}

// IsStopped returns true if the service is stopped
func (s *Service) IsStopped() bool {
	return s.ctx.Err() != nil
}

// GossipMessage gossips a notifications protocol message to our peers
func (s *Service) GossipMessage(msg NotificationsMessage) {
	if s.host == nil || msg == nil || s.IsStopped() {
		return
	}

	logger.Debug(
		"gossiping message",
		"host", s.host.id(),
		"type", msg.Type(),
		"message", msg,
	)

	// check if the message is part of a notifications protocol
	s.notificationsMu.Lock()
	defer s.notificationsMu.Unlock()

	for msgID, prtl := range s.notificationsProtocols {
		if msg.Type() != msgID || prtl == nil {
			continue
		}

		s.broadcastExcluding(prtl, peer.ID(""), msg)
		return
	}

	logger.Error("message not supported by any notifications protocol", "msg type", msg.Type())
}

// SendMessage sends a message to the given peer
func (s *Service) SendMessage(to peer.ID, msg NotificationsMessage) error {
	s.notificationsMu.Lock()
	defer s.notificationsMu.Unlock()

	for msgID, prtl := range s.notificationsProtocols {
		if msg.Type() != msgID {
			continue
		}

		hs, err := prtl.getHandshake()
		if err != nil {
			return err
		}

<<<<<<< HEAD
		err = s.sendData(to, hs, prtl, msg)
		if err != nil {
			return err
		}
=======
		s.sendData(to, hs, prtl, msg)
		return nil
>>>>>>> 9b80e0a1
	}

	return errors.New("message not supported by any notifications protocol")
}

// handleLightStream handles streams with the <protocol-id>/light/2 protocol ID
func (s *Service) handleLightStream(stream libp2pnetwork.Stream) {
	s.readStream(stream, s.decodeLightMessage, s.handleLightMsg)
}

func (s *Service) decodeLightMessage(in []byte, peer peer.ID, _ bool) (Message, error) {
	s.lightRequestMu.RLock()
	defer s.lightRequestMu.RUnlock()

	// check if we are the requester
	if _, requested := s.lightRequest[peer]; requested {
		// if we are, decode the bytes as a LightResponse
		msg := NewLightResponse()
		err := msg.Decode(in)
		return msg, err
	}

	// otherwise, decode bytes as LightRequest
	msg := NewLightRequest()
	err := msg.Decode(in)
	return msg, err
}

func isInbound(stream libp2pnetwork.Stream) bool {
	return stream.Stat().Direction == libp2pnetwork.DirInbound
}

func (s *Service) readStream(stream libp2pnetwork.Stream, decoder messageDecoder, handler messageHandler) {
	s.streamManager.logNewStream(stream)

	peer := stream.Conn().RemotePeer()
	msgBytes := s.bufPool.get()
	defer s.bufPool.put(&msgBytes)

	for {
		tot, err := readStream(stream, msgBytes[:])
		if errors.Is(err, io.EOF) {
			return
		} else if err != nil {
			logger.Trace("failed to read from stream", "peer", stream.Conn().RemotePeer(), "protocol", stream.Protocol(), "error", err)
			_ = stream.Close()
			return
		}

		s.streamManager.logMessageReceived(stream.ID())

		// decode message based on message type
		msg, err := decoder(msgBytes[:tot], peer, isInbound(stream))
		if err != nil {
			logger.Trace("failed to decode message from peer", "protocol", stream.Protocol(), "err", err)
			continue
		}

		logger.Trace(
			"received message from peer",
			"host", s.host.id(),
			"peer", peer,
			"msg", msg.String(),
		)

		err = handler(stream, msg)
		if err != nil {
			logger.Debug("failed to handle message from stream", "message", msg, "error", err)
			_ = stream.Close()
			return
		}

		s.host.bwc.LogRecvMessage(int64(tot))
	}
}

func (s *Service) handleLightMsg(stream libp2pnetwork.Stream, msg Message) error {
	defer func() {
		_ = stream.Close()
	}()

	lr, ok := msg.(*LightRequest)
	if !ok {
		return nil
	}

	var resp LightResponse
	var err error
	switch {
	case lr.RmtCallRequest != nil:
		resp.RmtCallResponse, err = remoteCallResp(lr.RmtCallRequest)
	case lr.RmtHeaderRequest != nil:
		resp.RmtHeaderResponse, err = remoteHeaderResp(lr.RmtHeaderRequest)
	case lr.RmtChangesRequest != nil:
		resp.RmtChangeResponse, err = remoteChangeResp(lr.RmtChangesRequest)
	case lr.RmtReadRequest != nil:
		resp.RmtReadResponse, err = remoteReadResp(lr.RmtReadRequest)
	case lr.RmtReadChildRequest != nil:
		resp.RmtReadResponse, err = remoteReadChildResp(lr.RmtReadChildRequest)
	default:
		logger.Warn("ignoring LightRequest without request data")
		return nil
	}

	if err != nil {
		logger.Error("failed to get the response", "err", err)
		return err
	}

	// TODO(arijit): Remove once we implement the internal APIs. Added to increase code coverage.
	logger.Debug("LightResponse", "msg", resp.String())

	err = s.host.writeToStream(stream, &resp)
	if err != nil {
		logger.Warn("failed to send LightResponse message", "peer", stream.Conn().RemotePeer(), "err", err)
	}
	return err
}

// Health returns information about host needed for the rpc server
func (s *Service) Health() common.Health {
	return common.Health{
		Peers:           s.host.peerCount(),
		IsSyncing:       !s.syncer.IsSynced(),
		ShouldHavePeers: !s.noBootstrap,
	}
}

// NetworkState returns information about host needed for the rpc server and the runtime
func (s *Service) NetworkState() common.NetworkState {
	return common.NetworkState{
		PeerID:     s.host.id().String(),
		Multiaddrs: s.host.multiaddrs(),
	}
}

// Peers returns information about connected peers needed for the rpc server
func (s *Service) Peers() []common.PeerInfo {
	var peers []common.PeerInfo

	s.notificationsMu.RLock()
	np := s.notificationsProtocols[BlockAnnounceMsgType]
	s.notificationsMu.RUnlock()

	for _, p := range s.host.peers() {
		data, has := np.getHandshakeData(p, true)
		if !has || data.handshake == nil {
			peers = append(peers, common.PeerInfo{
				PeerID: p.String(),
			})

			continue
		}

		peerHandshakeMessage := data.handshake
		peers = append(peers, common.PeerInfo{
			PeerID:     p.String(),
			Roles:      peerHandshakeMessage.(*BlockAnnounceHandshake).Roles,
			BestHash:   peerHandshakeMessage.(*BlockAnnounceHandshake).BestBlockHash,
			BestNumber: uint64(peerHandshakeMessage.(*BlockAnnounceHandshake).BestBlockNumber),
		})
	}

	return peers
}

// AddReservedPeers insert new peers to the peerstore with PermanentAddrTTL
func (s *Service) AddReservedPeers(addrs ...string) error {
	return s.host.addReservedPeers(addrs...)
}

// RemoveReservedPeers closes all connections with the target peers and remove it from the peerstore
func (s *Service) RemoveReservedPeers(addrs ...string) error {
	return s.host.removeReservedPeers(addrs...)
}

// NodeRoles Returns the roles the node is running as.
func (s *Service) NodeRoles() byte {
	return s.cfg.Roles
}

// CollectGauge will be used to collect coutable metrics from network service
func (s *Service) CollectGauge() map[string]int64 {
	var isSynced int64
	if !s.syncer.IsSynced() {
		isSynced = 1
	} else {
		isSynced = 0
	}

	return map[string]int64{
		gssmrIsMajorSyncMetric: isSynced,
	}
}

// HighestBlock returns the highest known block number
func (s *Service) HighestBlock() int64 {
	return s.syncQueue.goal
}

// StartingBlock return the starting block number that's currently being synced
func (s *Service) StartingBlock() int64 {
	return s.syncQueue.currStart
}<|MERGE_RESOLUTION|>--- conflicted
+++ resolved
@@ -537,15 +537,10 @@
 			return err
 		}
 
-<<<<<<< HEAD
 		err = s.sendData(to, hs, prtl, msg)
 		if err != nil {
 			return err
 		}
-=======
-		s.sendData(to, hs, prtl, msg)
-		return nil
->>>>>>> 9b80e0a1
 	}
 
 	return errors.New("message not supported by any notifications protocol")
