--- conflicted
+++ resolved
@@ -328,12 +328,7 @@
 		NoMDNS:      true,
 	}
 
-<<<<<<< HEAD
-	mocksyncer := &MockSyncer{}
-	mocksyncer.On("SetSyncing", mock.AnythingOfType("bool"))
-=======
 	syncer := NewMockSyncer(ctrl)
->>>>>>> 7d946fd8
 
 	s := createTestService(t, config)
 	s.syncer = syncer
