--- conflicted
+++ resolved
@@ -268,7 +268,6 @@
 	nodeB := createTestService(t, configB)
 	nodeB.noGossip = true
 
-	// TODO: create a decoder that handles both handshakes and messages
 	handler := newTestStreamHandler(testBlockAnnounceHandshakeDecoder)
 	nodeB.host.registerStreamHandler(nodeB.host.protocolID+blockAnnounceID, handler.handleStream)
 
@@ -297,30 +296,19 @@
 		Digest: types.NewDigest(),
 	}
 
-<<<<<<< HEAD
 	// disable message cache before sent the messages
 	nodeA.host.messageCache = nil
 
 	// All 5 message will be sent since cache is disabled.
-=======
-	delete(handler.messages, nodeA.host.id())
-
-	// Only one message will be sent.
->>>>>>> c470a16a
 	for i := 0; i < 5; i++ {
 		nodeA.GossipMessage(announceMessage)
 		time.Sleep(time.Millisecond * 10)
 	}
 
-<<<<<<< HEAD
 	time.Sleep(time.Millisecond * 200)
 	messages, _ := handler.messagesFrom(nodeA.host.id())
-	require.Len(t, messages, 5)
-}
-=======
-	time.Sleep(time.Millisecond * 500)
-	require.Equal(t, 2, len(handler.messages[nodeA.host.id()]))
->>>>>>> c470a16a
+	require.Len(t, messages, 6)
+}
 
 func Test_Broadcast_Duplicate_Messages_With_MessageCache(t *testing.T) {
 	t.Parallel()
@@ -349,6 +337,7 @@
 	nodeB := createTestService(t, configB)
 	nodeB.noGossip = true
 
+	// TODO: create a decoder that handles both handshakes and messages
 	handler := newTestStreamHandler(testBlockAnnounceHandshakeDecoder)
 	nodeB.host.registerStreamHandler(nodeB.host.protocolID+blockAnnounceID, handler.handleStream)
 
@@ -377,19 +366,29 @@
 		Digest: types.NewDigest(),
 	}
 
+	delete(handler.messages, nodeA.host.id())
+
 	// Only one message will be sent.
 	for i := 0; i < 5; i++ {
 		nodeA.GossipMessage(announceMessage)
 		time.Sleep(time.Millisecond * 10)
 	}
 
-<<<<<<< HEAD
-	time.Sleep(time.Millisecond * 200)
-	messages, _ := handler.messagesFrom(nodeA.host.id())
-	require.Len(t, messages, 1)
-=======
-	require.Equal(t, 7, len(handler.messages[nodeA.host.id()]))
->>>>>>> c470a16a
+	time.Sleep(time.Millisecond * 500)
+
+	nodeAMessages, _ := handler.messagesFrom(nodeA.host.id())
+	require.Equal(t, 2, len(nodeAMessages))
+
+	nodeA.host.messageCache = nil
+
+	// All 5 message will be sent since cache is disabled.
+	for i := 0; i < 5; i++ {
+		nodeA.GossipMessage(announceMessage)
+		time.Sleep(time.Millisecond * 10)
+	}
+
+	nodeAMessages, _ = handler.messagesFrom(nodeA.host.id())
+	require.Equal(t, 7, len(nodeAMessages))
 }
 
 func TestService_NodeRoles(t *testing.T) {
