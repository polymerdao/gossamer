// Copyright 2019 ChainSafe Systems (ON) Corp.
// This file is part of gossamer.
//
// The gossamer library is free software: you can redistribute it and/or modify
// it under the terms of the GNU Lesser General Public License as published by
// the Free Software Foundation, either version 3 of the License, or
// (at your option) any later version.
//
// The gossamer library is distributed in the hope that it will be useful,
// but WITHOUT ANY WARRANTY; without even the implied warranty of
// MERCHANTABILITY or FITNESS FOR A PARTICULAR PURPOSE. See the
// GNU Lesser General Public License for more details.
//
// You should have received a copy of the GNU Lesser General Public License
// along with the gossamer library. If not, see <http://www.gnu.org/licenses/>.

package core

import (
	"context"
	"errors"
	"math/big"

	"github.com/ChainSafe/gossamer/dot/types"
	"github.com/ChainSafe/gossamer/lib/scale"
)

var maxUint64 = uint64(2^64) - 1

// DigestHandler is used to handle consensus messages and relevant authority updates to BABE and GRANDPA
type DigestHandler struct {
	ctx    context.Context
	cancel context.CancelFunc

	// interfaces
	blockState   BlockState
	epochState   EpochState
	grandpaState GrandpaState
	babe         BlockProducer
	verifier     Verifier

	// block notification channels
	imported    chan *types.Block
	importedID  byte
	finalised   chan *types.Header
	finalisedID byte

	// GRANDPA changes
	grandpaScheduledChange *grandpaChange
	grandpaForcedChange    *grandpaChange
	grandpaPause           *pause
	grandpaResume          *resume
}

type grandpaChange struct {
	auths   []*types.Authority
	atBlock *big.Int
}

type pause struct {
	atBlock *big.Int
}

type resume struct {
	atBlock *big.Int
}

// NewDigestHandler returns a new DigestHandler
func NewDigestHandler(blockState BlockState, epochState EpochState, grandpaState GrandpaState, babe BlockProducer, verifier Verifier) (*DigestHandler, error) {
	imported := make(chan *types.Block, 16)
	finalised := make(chan *types.Header, 16)
	iid, err := blockState.RegisterImportedChannel(imported)
	if err != nil {
		return nil, err
	}

	fid, err := blockState.RegisterFinalizedChannel(finalised)
	if err != nil {
		return nil, err
	}

	ctx, cancel := context.WithCancel(context.Background())

	return &DigestHandler{
<<<<<<< HEAD
		ctx:          ctx,
		cancel:       cancel,
		blockState:   blockState,
		epochState:   epochState,
		grandpaState: grandpaState,
		babe:         babe,
		verifier:     verifier,
		imported:     imported,
		importedID:   iid,
		finalized:    finalized,
		finalizedID:  fid,
=======
		ctx:                 ctx,
		cancel:              cancel,
		blockState:          blockState,
		epochState:          epochState,
		grandpa:             grandpa,
		babe:                babe,
		verifier:            verifier,
		isFinalityAuthority: isFinalityAuthority,
		isBlockProducer:     isBlockProducer,
		imported:            imported,
		importedID:          iid,
		finalised:           finalised,
		finalisedID:         fid,
>>>>>>> d6152f4f
	}, nil
}

// Start starts the DigestHandler
func (h *DigestHandler) Start() {
	go h.handleBlockImport(h.ctx)
	go h.handleBlockFinalization(h.ctx)
}

// Stop stops the DigestHandler
func (h *DigestHandler) Stop() {
	h.cancel()
	h.blockState.UnregisterImportedChannel(h.importedID)
	h.blockState.UnregisterFinalizedChannel(h.finalisedID)
	close(h.imported)
	close(h.finalised)
}

// NextGrandpaAuthorityChange returns the block number of the next upcoming grandpa authorities change.
// It returns 0 if no change is scheduled.
func (h *DigestHandler) NextGrandpaAuthorityChange() uint64 {
	next := maxUint64

	if h.grandpaScheduledChange != nil {
		next = h.grandpaScheduledChange.atBlock.Uint64()
	}

	if h.grandpaForcedChange != nil && h.grandpaForcedChange.atBlock.Uint64() < next {
		next = h.grandpaForcedChange.atBlock.Uint64()
	}

	if h.grandpaPause != nil && h.grandpaPause.atBlock.Uint64() < next {
		next = h.grandpaPause.atBlock.Uint64()
	}

	if h.grandpaResume != nil && h.grandpaResume.atBlock.Uint64() < next {
		next = h.grandpaResume.atBlock.Uint64()
	}

	return next
}

// HandleConsensusDigest is the function used by the syncer to handle a consensus digest
func (h *DigestHandler) HandleConsensusDigest(d *types.ConsensusDigest, header *types.Header) error {
	t := d.DataType()

	if d.ConsensusEngineID == types.GrandpaEngineID {
		switch t {
		case types.GrandpaScheduledChangeType:
			return h.handleScheduledChange(d, header)
		case types.GrandpaForcedChangeType:
			return h.handleForcedChange(d, header)
		case types.GrandpaPauseType:
			return h.handlePause(d)
		case types.GrandpaResumeType:
			return h.handleResume(d)
		default:
			return errors.New("invalid consensus digest data")
		}
	}

	if d.ConsensusEngineID == types.BabeEngineID {
		switch t {
		case types.NextEpochDataType:
			return h.handleNextEpochData(d, header)
		case types.BABEOnDisabledType:
			return h.handleBABEOnDisabled(d, header)
		case types.NextConfigDataType:
			return h.handleNextConfigData(d, header)
		default:
			return errors.New("invalid consensus digest data")
		}
	}

	return errors.New("unknown consensus engine ID")
}

func (h *DigestHandler) handleBlockImport(ctx context.Context) {
	for {
		select {
		case block := <-h.imported:
			if block == nil || block.Header == nil {
				continue
			}

			h.handleGrandpaChangesOnImport(block.Header.Number)
		case <-ctx.Done():
			return
		}
	}
}

func (h *DigestHandler) handleBlockFinalization(ctx context.Context) {
	for {
		select {
		case header := <-h.finalised:
			if header == nil {
				continue
			}

			h.handleGrandpaChangesOnFinalization(header.Number)
		case <-ctx.Done():
			return
		}
	}
}

func (h *DigestHandler) handleGrandpaChangesOnImport(num *big.Int) {
	resume := h.grandpaResume
	if resume != nil && num.Cmp(resume.atBlock) == 0 {
		h.grandpaResume = nil
	}

	fc := h.grandpaForcedChange
	if fc != nil && num.Cmp(fc.atBlock) == 0 {
		err := h.grandpaState.IncrementSetID()
		if err != nil {
			logger.Error("failed to increment grandpa set ID", "error", err)
		}

		h.grandpaForcedChange = nil
	}
}

func (h *DigestHandler) handleGrandpaChangesOnFinalization(num *big.Int) {
	pause := h.grandpaPause
	if pause != nil && num.Cmp(pause.atBlock) == 0 {
		h.grandpaPause = nil
	}

	sc := h.grandpaScheduledChange
	if sc != nil && num.Cmp(sc.atBlock) == 0 {
		err := h.grandpaState.IncrementSetID()
		if err != nil {
			logger.Error("failed to increment grandpa set ID", "error", err)
		}

		h.grandpaScheduledChange = nil
	}

	// if blocks get finalised before forced change takes place, disregard it
	h.grandpaForcedChange = nil
}

func (h *DigestHandler) handleScheduledChange(d *types.ConsensusDigest, header *types.Header) error {
	curr, err := h.blockState.BestBlockHeader()
	if err != nil {
		return err
	}

	if d.ConsensusEngineID != types.GrandpaEngineID {
		return nil
	}

	if h.grandpaScheduledChange != nil {
		return nil
	}

	sc := &types.GrandpaScheduledChange{}
	dec, err := scale.Decode(d.Data[1:], sc)
	if err != nil {
		return err
	}
	sc = dec.(*types.GrandpaScheduledChange)

	logger.Debug("handling GrandpaScheduledChange", "data", sc)

	c, err := newGrandpaChange(sc.Auths, sc.Delay, curr.Number)
	if err != nil {
		return err
	}

	h.grandpaScheduledChange = c

	auths, err := types.GrandpaAuthoritiesRawToAuthorities(sc.Auths)
	if err != nil {
		return err
	}

	return h.grandpaState.SetNextChange(types.NewGrandpaVotersFromAuthorities(auths), big.NewInt(0).Add(header.Number, big.NewInt(int64(sc.Delay))))
}

func (h *DigestHandler) handleForcedChange(d *types.ConsensusDigest, header *types.Header) error {
	if d.ConsensusEngineID != types.GrandpaEngineID {
		return nil
	}

	if header == nil {
		return errors.New("header is nil")
	}

	if h.grandpaForcedChange != nil {
		return errors.New("already have forced change scheduled")
	}

	fc := &types.GrandpaForcedChange{}
	dec, err := scale.Decode(d.Data[1:], fc)
	if err != nil {
		return err
	}
	fc = dec.(*types.GrandpaForcedChange)

	logger.Debug("handling GrandpaForcedChange", "data", fc)

	c, err := newGrandpaChange(fc.Auths, fc.Delay, header.Number)
	if err != nil {
		return err
	}

	h.grandpaForcedChange = c

	auths, err := types.GrandpaAuthoritiesRawToAuthorities(fc.Auths)
	if err != nil {
		return err
	}

<<<<<<< HEAD
	return h.grandpaState.SetNextChange(types.NewGrandpaVotersFromAuthorities(auths), big.NewInt(0).Add(header.Number, big.NewInt(int64(fc.Delay))))
=======
	// TODO: this needs to be updated not to remove the authority from the list,
	// but to flag them as disabled. thus, if we are disabled, we should stop voting.
	// if we receive vote or finalisation messages, we should ignore anything signed by the
	// disabled authority
	h.grandpa.UpdateAuthorities(next)
	return nil
>>>>>>> d6152f4f
}

func (h *DigestHandler) handlePause(d *types.ConsensusDigest) error {
	curr, err := h.blockState.BestBlockHeader()
	if err != nil {
		return err
	}

	p := &types.GrandpaPause{}
	dec, err := scale.Decode(d.Data[1:], p)
	if err != nil {
		return err
	}
	p = dec.(*types.GrandpaPause)

	delay := big.NewInt(int64(p.Delay))

	h.grandpaPause = &pause{
		atBlock: big.NewInt(-1).Add(curr.Number, delay),
	}

	return h.grandpaState.SetNextPause(h.grandpaPause.atBlock)
}

func (h *DigestHandler) handleResume(d *types.ConsensusDigest) error {
	curr, err := h.blockState.BestBlockHeader()
	if err != nil {
		return err
	}

	p := &types.GrandpaResume{}
	dec, err := scale.Decode(d.Data[1:], p)
	if err != nil {
		return err
	}
	p = dec.(*types.GrandpaResume)

	delay := big.NewInt(int64(p.Delay))

	h.grandpaResume = &resume{
		atBlock: big.NewInt(-1).Add(curr.Number, delay),
	}

	return h.grandpaState.SetNextResume(h.grandpaResume.atBlock)
}

func newGrandpaChange(raw []*types.GrandpaAuthoritiesRaw, delay uint32, currBlock *big.Int) (*grandpaChange, error) {
	auths, err := types.GrandpaAuthoritiesRawToAuthorities(raw)
	if err != nil {
		return nil, err
	}

	d := big.NewInt(int64(delay))

	return &grandpaChange{
		auths:   auths,
		atBlock: big.NewInt(-1).Add(currBlock, d),
	}, nil
}

func (h *DigestHandler) handleBABEOnDisabled(d *types.ConsensusDigest, header *types.Header) error {
	od := &types.BABEOnDisabled{}
	dec, err := scale.Decode(d.Data[1:], od)
	if err != nil {
		return err
	}
	od = dec.(*types.BABEOnDisabled)

	logger.Debug("handling BABEOnDisabled", "data", od)

	err = h.verifier.SetOnDisabled(od.ID, header)
	if err != nil {
		return err
	}

	h.babe.SetOnDisabled(od.ID)
	return nil
}

func (h *DigestHandler) handleNextEpochData(d *types.ConsensusDigest, header *types.Header) error {
	od := &types.NextEpochData{}
	dec, err := scale.Decode(d.Data[1:], od)
	if err != nil {
		return err
	}
	od = dec.(*types.NextEpochData)

	logger.Debug("handling BABENextEpochData", "data", od)

	currEpoch, err := h.epochState.GetEpochForBlock(header)
	if err != nil {
		return err
	}

	// set EpochState epoch data for upcoming epoch
	data, err := od.ToEpochData()
	if err != nil {
		return err
	}

	logger.Debug("setting epoch data", "blocknum", header.Number, "epoch", currEpoch+1, "data", data)
	return h.epochState.SetEpochData(currEpoch+1, data)
}

func (h *DigestHandler) handleNextConfigData(d *types.ConsensusDigest, header *types.Header) error {
	od := &types.NextConfigData{}
	dec, err := scale.Decode(d.Data[1:], od)
	if err != nil {
		return err
	}
	od = dec.(*types.NextConfigData)

	logger.Debug("handling BABENextConfigData", "data", od)

	currEpoch, err := h.epochState.GetEpochForBlock(header)
	if err != nil {
		return err
	}

	logger.Debug("setting BABE config data", "blocknum", header.Number, "epoch", currEpoch+1, "data", od.ToConfigData())
	// set EpochState config data for upcoming epoch
	return h.epochState.SetConfigData(currEpoch+1, od.ToConfigData())
}<|MERGE_RESOLUTION|>--- conflicted
+++ resolved
@@ -82,7 +82,6 @@
 	ctx, cancel := context.WithCancel(context.Background())
 
 	return &DigestHandler{
-<<<<<<< HEAD
 		ctx:          ctx,
 		cancel:       cancel,
 		blockState:   blockState,
@@ -92,23 +91,8 @@
 		verifier:     verifier,
 		imported:     imported,
 		importedID:   iid,
-		finalized:    finalized,
-		finalizedID:  fid,
-=======
-		ctx:                 ctx,
-		cancel:              cancel,
-		blockState:          blockState,
-		epochState:          epochState,
-		grandpa:             grandpa,
-		babe:                babe,
-		verifier:            verifier,
-		isFinalityAuthority: isFinalityAuthority,
-		isBlockProducer:     isBlockProducer,
-		imported:            imported,
-		importedID:          iid,
-		finalised:           finalised,
-		finalisedID:         fid,
->>>>>>> d6152f4f
+		finalised:    finalised,
+		finalisedID:  fid,
 	}, nil
 }
 
@@ -325,16 +309,7 @@
 		return err
 	}
 
-<<<<<<< HEAD
 	return h.grandpaState.SetNextChange(types.NewGrandpaVotersFromAuthorities(auths), big.NewInt(0).Add(header.Number, big.NewInt(int64(fc.Delay))))
-=======
-	// TODO: this needs to be updated not to remove the authority from the list,
-	// but to flag them as disabled. thus, if we are disabled, we should stop voting.
-	// if we receive vote or finalisation messages, we should ignore anything signed by the
-	// disabled authority
-	h.grandpa.UpdateAuthorities(next)
-	return nil
->>>>>>> d6152f4f
 }
 
 func (h *DigestHandler) handlePause(d *types.ConsensusDigest) error {
