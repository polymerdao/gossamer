--- conflicted
+++ resolved
@@ -5,11 +5,8 @@
 
 import (
 	"encoding/json"
-<<<<<<< HEAD
 	"errors"
 	"io/ioutil"
-=======
->>>>>>> c17b53ac
 	"math/big"
 	"os"
 	"testing"
@@ -203,63 +200,4 @@
 	err := os.WriteFile(fp, []byte(headerStr), 0777)
 	require.NoError(t, err)
 	return fp
-<<<<<<< HEAD
-=======
-}
-
-func TestNewTrieFromPairs(t *testing.T) {
-	fp := setupStateFile(t)
-	tr, err := newTrieFromPairs(fp)
-	require.NoError(t, err)
-
-	expectedRoot := common.MustHexToHash("0x09f9ca28df0560c2291aa16b56e15e07d1e1927088f51356d522722aa90ca7cb")
-	require.Equal(t, expectedRoot, tr.MustHash())
-}
-
-func TestNewHeaderFromFile(t *testing.T) {
-	fp := setupHeaderFile(t)
-	header, err := newHeaderFromFile(fp)
-	require.NoError(t, err)
-
-	digestBytes := common.MustHexToBytes("0x080642414245b501013c0000009659bd0f0000000070edad1c9064fff78cb18435223d8adaf5ea04c24b1a8766e3dc01eb03cc6a0c11b79793d4e31cc0990838229c44fed1669a7c7c79e1e6d0a96374d6496728069d1ef739e290497a0e3b728fa88fcbdd3a5504e0efde0242e7a806dd4fa9260c054241424501019e7f28dddcf27c1e6b328d5694c368d5b2ec5dbe0e412ae1c98f88d53be4d8502fac571f3f19c9caaf281a673319241e0c5095a683ad34316204088a36a4bd86") //nolint:lll
-	digest := types.NewDigest()
-	err = scale.Unmarshal(digestBytes, &digest)
-	require.NoError(t, err)
-	require.Equal(t, 2, len(digest.Types))
-
-	expected := &types.Header{
-		ParentHash:     common.MustHexToHash("0x3b45c9c22dcece75a30acc9c2968cb311e6b0557350f83b430f47559db786975"),
-		Number:         big.NewInt(1482002),
-		StateRoot:      common.MustHexToHash("0x09f9ca28df0560c2291aa16b56e15e07d1e1927088f51356d522722aa90ca7cb"),
-		ExtrinsicsRoot: common.MustHexToHash("0xda26dc8c1455f8f81cae12e4fc59e23ce961b2c837f6d3f664283af906d344e0"),
-		Digest:         digest,
-	}
-
-	require.Equal(t, expected, header)
-}
-
-func TestImportState(t *testing.T) {
-	basepath := t.TempDir()
-
-	cfg := NewTestConfig(t)
-	require.NotNil(t, cfg)
-
-	genFile := NewTestGenesisRawFile(t, cfg)
-	require.NotNil(t, genFile)
-
-	defer utils.RemoveTestDir(t)
-
-	cfg.Init.Genesis = genFile.Name()
-
-	cfg.Global.BasePath = basepath
-	err := InitNode(cfg)
-	require.NoError(t, err)
-
-	stateFP := setupStateFile(t)
-	headerFP := setupHeaderFile(t)
-
-	firstSlot := uint64(262493679)
-	err = ImportState(basepath, stateFP, headerFP, firstSlot)
-	require.NoError(t, err)
->>>>>>> c17b53ac
 }