--- conflicted
+++ resolved
@@ -10,21 +10,8 @@
     wget
 
 # Install node source for polkadotjs tests
-<<<<<<< HEAD
-RUN curl -sL https://deb.nodesource.com/setup_14.x | bash -
-
-# Install nodejs for polkadotjs tests
-RUN apt-get update && \
-    apt-get install -y \
-    nodejs
-
-# Install Go
-RUN wget https://golang.org/dl/go1.17.1.linux-amd64.tar.gz
-RUN tar -C /usr/local -xzf go1.17.1.linux-amd64.tar.gz
-=======
 RUN wget -qO- https://deb.nodesource.com/setup_14.x | bash - && \
     apt-get install -y nodejs
->>>>>>> 3969c052
 
 # Install subkey
 RUN wget -O /usr/local/bin/subkey https://chainbridge.ams3.digitaloceanspaces.com/subkey-v2.0.0 && \
